/**
 * Copyright (c) 2016-present, RxJava Contributors.
 *
 * Licensed under the Apache License, Version 2.0 (the "License"); you may not use this file except in
 * compliance with the License. You may obtain a copy of the License at
 *
 * http://www.apache.org/licenses/LICENSE-2.0
 *
 * Unless required by applicable law or agreed to in writing, software distributed under the License is
 * distributed on an "AS IS" BASIS, WITHOUT WARRANTIES OR CONDITIONS OF ANY KIND, either express or implied. See
 * the License for the specific language governing permissions and limitations under the License.
 */

package io.reactivex.schedulers;

import java.util.concurrent.TimeUnit;

import static org.junit.Assert.*;
import org.junit.Test;

public class TimedTest {

    @Test
    public void properties() {
        Timed<Integer> timed = new Timed<Integer>(1, 5, TimeUnit.SECONDS);

        assertEquals(1, timed.value().intValue());
        assertEquals(5, timed.time());
        assertEquals(5000, timed.time(TimeUnit.MILLISECONDS));
        assertSame(TimeUnit.SECONDS, timed.unit());
    }

    @Test
    public void hashCodeOf() {
        Timed<Integer> t1 = new Timed<Integer>(1, 5, TimeUnit.SECONDS);

        assertEquals(TimeUnit.SECONDS.hashCode() + 31 * (5 + 31 * 1), t1.hashCode());

        Timed<Integer> t2 = new Timed<Integer>(null, 5, TimeUnit.SECONDS);

        assertEquals(TimeUnit.SECONDS.hashCode() + 31 * (5 + 31 * 0), t2.hashCode());
    }

    @Test
    public void equalsWith() {
        Timed<Integer> t1 = new Timed<Integer>(1, 5, TimeUnit.SECONDS);
        Timed<Integer> t2 = new Timed<Integer>(1, 5, TimeUnit.SECONDS);
        Timed<Integer> t3 = new Timed<Integer>(2, 5, TimeUnit.SECONDS);
        Timed<Integer> t4 = new Timed<Integer>(1, 4, TimeUnit.SECONDS);
        Timed<Integer> t5 = new Timed<Integer>(1, 5, TimeUnit.MINUTES);

        assertEquals(t1, t1);
        assertEquals(t1, t2);

        assertNotEquals(t1, t3);
        assertNotEquals(t1, t4);
        assertNotEquals(t2, t3);
        assertNotEquals(t2, t4);
        assertNotEquals(t2, t5);

        assertNotEquals(t3, t1);
        assertNotEquals(t3, t2);
        assertNotEquals(t3, t4);
        assertNotEquals(t3, t5);

        assertNotEquals(t4, t1);
        assertNotEquals(t4, t2);
        assertNotEquals(t4, t3);
        assertNotEquals(t4, t5);

        assertNotEquals(t5, t1);
        assertNotEquals(t5, t2);
        assertNotEquals(t5, t3);
        assertNotEquals(t5, t4);

        assertNotEquals(new Object(), t1);

        assertFalse(t1.equals(new Object()));
    }

    @Test
    public void toStringOf() {
        Timed<Integer> t1 = new Timed<Integer>(1, 5, TimeUnit.SECONDS);

        assertEquals("Timed[time=5, unit=SECONDS, value=1]", t1.toString());
    }
<<<<<<< HEAD
    
=======

>>>>>>> 6c8b0efa
    @Test(expected = NullPointerException.class)
    public void timeUnitNullFail() throws Exception {
        new Timed<Integer>(1, 5, null);
    }
}<|MERGE_RESOLUTION|>--- conflicted
+++ resolved
@@ -84,11 +84,7 @@
 
         assertEquals("Timed[time=5, unit=SECONDS, value=1]", t1.toString());
     }
-<<<<<<< HEAD
-    
-=======
 
->>>>>>> 6c8b0efa
     @Test(expected = NullPointerException.class)
     public void timeUnitNullFail() throws Exception {
         new Timed<Integer>(1, 5, null);
