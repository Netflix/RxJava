/**
 * Copyright (c) 2016-present, RxJava Contributors.
 *
 * Licensed under the Apache License, Version 2.0 (the "License"); you may not use this file except in
 * compliance with the License. You may obtain a copy of the License at
 *
 * http://www.apache.org/licenses/LICENSE-2.0
 *
 * Unless required by applicable law or agreed to in writing, software distributed under the License is
 * distributed on an "AS IS" BASIS, WITHOUT WARRANTIES OR CONDITIONS OF ANY KIND, either express or implied. See
 * the License for the specific language governing permissions and limitations under the License.
 */

package io.reactivex.schedulers;

import static org.junit.Assert.*;
import static org.mockito.Mockito.*;

import java.util.*;
import java.util.concurrent.*;
import java.util.concurrent.atomic.*;

import io.reactivex.internal.functions.Functions;
import io.reactivex.plugins.RxJavaPlugins;
import org.junit.Test;
import org.mockito.InOrder;
import org.mockito.invocation.InvocationOnMock;
import org.mockito.stubbing.Answer;
import org.reactivestreams.*;

import io.reactivex.*;
import io.reactivex.disposables.Disposable;
import io.reactivex.functions.*;
import io.reactivex.internal.disposables.SequentialDisposable;
import io.reactivex.internal.schedulers.TrampolineScheduler;
import io.reactivex.internal.subscriptions.*;
import io.reactivex.subscribers.DefaultSubscriber;

/**
 * Base tests for all schedulers including Immediate/Current.
 */
public abstract class AbstractSchedulerTests {

    /**
     * The scheduler to test.
     *
     * @return the Scheduler instance
     */
    protected abstract Scheduler getScheduler();

    @Test
    public void testNestedActions() throws InterruptedException {
        Scheduler scheduler = getScheduler();
        final Scheduler.Worker inner = scheduler.createWorker();
        try {
            final CountDownLatch latch = new CountDownLatch(1);

            final Runnable firstStepStart = mock(Runnable.class);
            final Runnable firstStepEnd = mock(Runnable.class);

            final Runnable secondStepStart = mock(Runnable.class);
            final Runnable secondStepEnd = mock(Runnable.class);

            final Runnable thirdStepStart = mock(Runnable.class);
            final Runnable thirdStepEnd = mock(Runnable.class);

            final Runnable firstAction = new Runnable() {
                @Override
                public void run() {
                    firstStepStart.run();
                    firstStepEnd.run();
                    latch.countDown();
                }
            };
            final Runnable secondAction = new Runnable() {
                @Override
                public void run() {
                    secondStepStart.run();
                    inner.schedule(firstAction);
                    secondStepEnd.run();

                }
            };
            final Runnable thirdAction = new Runnable() {
                @Override
                public void run() {
                    thirdStepStart.run();
                    inner.schedule(secondAction);
                    thirdStepEnd.run();
                }
            };

            InOrder inOrder = inOrder(firstStepStart, firstStepEnd, secondStepStart, secondStepEnd, thirdStepStart, thirdStepEnd);

            inner.schedule(thirdAction);

            latch.await();

            inOrder.verify(thirdStepStart, times(1)).run();
            inOrder.verify(thirdStepEnd, times(1)).run();
            inOrder.verify(secondStepStart, times(1)).run();
            inOrder.verify(secondStepEnd, times(1)).run();
            inOrder.verify(firstStepStart, times(1)).run();
            inOrder.verify(firstStepEnd, times(1)).run();
        } finally {
            inner.dispose();
        }
    }

    @Test
    public final void testNestedScheduling() {

        Flowable<Integer> ids = Flowable.fromIterable(Arrays.asList(1, 2)).subscribeOn(getScheduler());

        Flowable<String> m = ids.flatMap(new Function<Integer, Flowable<String>>() {

            @Override
            public Flowable<String> apply(Integer id) {
                return Flowable.fromIterable(Arrays.asList("a-" + id, "b-" + id)).subscribeOn(getScheduler())
                        .map(new Function<String, String>() {

                            @Override
                            public String apply(String s) {
                                return "names=>" + s;
                            }
                        });
            }

        });

        List<String> strings = m.toList().blockingGet();

        assertEquals(4, strings.size());
        // because flatMap does a merge there is no guarantee of order
        assertTrue(strings.contains("names=>a-1"));
        assertTrue(strings.contains("names=>a-2"));
        assertTrue(strings.contains("names=>b-1"));
        assertTrue(strings.contains("names=>b-2"));
    }

    /**
     * The order of execution is nondeterministic.
     *
     * @throws InterruptedException if the await is interrupted
     */
    @SuppressWarnings("rawtypes")
    @Test
    public final void testSequenceOfActions() throws InterruptedException {
        final Scheduler scheduler = getScheduler();
        final Scheduler.Worker inner = scheduler.createWorker();
        try {
            final CountDownLatch latch = new CountDownLatch(2);
            final Runnable first = mock(Runnable.class);
            final Runnable second = mock(Runnable.class);

            // make it wait until both the first and second are called
            doAnswer(new Answer() {

                @Override
                public Object answer(InvocationOnMock invocation) throws Throwable {
                    try {
                        return invocation.getMock();
                    } finally {
                        latch.countDown();
                    }
                }
            }).when(first).run();
            doAnswer(new Answer() {

                @Override
                public Object answer(InvocationOnMock invocation) throws Throwable {
                    try {
                        return invocation.getMock();
                    } finally {
                        latch.countDown();
                    }
                }
            }).when(second).run();

            inner.schedule(first);
            inner.schedule(second);

            latch.await();

            verify(first, times(1)).run();
            verify(second, times(1)).run();
        } finally {
            inner.dispose();
        }
    }

    @Test
    public void testSequenceOfDelayedActions() throws InterruptedException {
        Scheduler scheduler = getScheduler();
        final Scheduler.Worker inner = scheduler.createWorker();

        try {
            final CountDownLatch latch = new CountDownLatch(1);
            final Runnable first = mock(Runnable.class);
            final Runnable second = mock(Runnable.class);

            inner.schedule(new Runnable() {
                @Override
                public void run() {
                    inner.schedule(first, 30, TimeUnit.MILLISECONDS);
                    inner.schedule(second, 10, TimeUnit.MILLISECONDS);
                    inner.schedule(new Runnable() {

                        @Override
                        public void run() {
                            latch.countDown();
                        }
                    }, 40, TimeUnit.MILLISECONDS);
                }
            });

            latch.await();
            InOrder inOrder = inOrder(first, second);

            inOrder.verify(second, times(1)).run();
            inOrder.verify(first, times(1)).run();
        } finally {
            inner.dispose();
        }
    }

    @Test
    public void testMixOfDelayedAndNonDelayedActions() throws InterruptedException {
        Scheduler scheduler = getScheduler();
        final Scheduler.Worker inner = scheduler.createWorker();

        try {
            final CountDownLatch latch = new CountDownLatch(1);
            final Runnable first = mock(Runnable.class);
            final Runnable second = mock(Runnable.class);
            final Runnable third = mock(Runnable.class);
            final Runnable fourth = mock(Runnable.class);

            inner.schedule(new Runnable() {
                @Override
                public void run() {
                    inner.schedule(first);
                    inner.schedule(second, 300, TimeUnit.MILLISECONDS);
                    inner.schedule(third, 100, TimeUnit.MILLISECONDS);
                    inner.schedule(fourth);
                    inner.schedule(new Runnable() {

                        @Override
                        public void run() {
                            latch.countDown();
                        }
                    }, 400, TimeUnit.MILLISECONDS);
                }
            });

            latch.await();
            InOrder inOrder = inOrder(first, second, third, fourth);

            inOrder.verify(first, times(1)).run();
            inOrder.verify(fourth, times(1)).run();
            inOrder.verify(third, times(1)).run();
            inOrder.verify(second, times(1)).run();
        } finally {
            inner.dispose();
        }
    }

    @Test
    public final void testRecursiveExecution() throws InterruptedException {
        final Scheduler scheduler = getScheduler();
        final Scheduler.Worker inner = scheduler.createWorker();

        try {

            final AtomicInteger i = new AtomicInteger();
            final CountDownLatch latch = new CountDownLatch(1);
            inner.schedule(new Runnable() {

                @Override
                public void run() {
                    if (i.incrementAndGet() < 100) {
                        inner.schedule(this);
                    } else {
                        latch.countDown();
                    }
                }
            });

            latch.await();
            assertEquals(100, i.get());
        } finally {
            inner.dispose();
        }
    }

    @Test
    public final void testRecursiveExecutionWithDelayTime() throws InterruptedException {
        Scheduler scheduler = getScheduler();
        final Scheduler.Worker inner = scheduler.createWorker();

        try {
            final AtomicInteger i = new AtomicInteger();
            final CountDownLatch latch = new CountDownLatch(1);

            inner.schedule(new Runnable() {

                int state;

                @Override
                public void run() {
                    i.set(state);
                    if (state++ < 100) {
                        inner.schedule(this, 1, TimeUnit.MILLISECONDS);
                    } else {
                        latch.countDown();
                    }
                }

            });

            latch.await();
            assertEquals(100, i.get());
        } finally {
            inner.dispose();
        }
    }

    @Test
    public final void testRecursiveSchedulerInObservable() {
        Flowable<Integer> obs = Flowable.unsafeCreate(new Publisher<Integer>() {
            @Override
            public void subscribe(final Subscriber<? super Integer> observer) {
                final Scheduler.Worker inner = getScheduler().createWorker();

                AsyncSubscription as = new AsyncSubscription();
                observer.onSubscribe(as);
                as.setResource(inner);

                inner.schedule(new Runnable() {
                    int i;

                    @Override
                    public void run() {
                        if (i > 42) {
                            try {
                                observer.onComplete();
                            } finally {
                                inner.dispose();
                            }
                            return;
                        }

                        observer.onNext(i++);

                        inner.schedule(this);
                    }
                });
            }
        });

        final AtomicInteger lastValue = new AtomicInteger();
        obs.blockingForEach(new Consumer<Integer>() {

            @Override
            public void accept(Integer v) {
                System.out.println("Value: " + v);
                lastValue.set(v);
            }
        });

        assertEquals(42, lastValue.get());
    }

    @Test
    public final void testConcurrentOnNextFailsValidation() throws InterruptedException {
        final int count = 10;
        final CountDownLatch latch = new CountDownLatch(count);
        Flowable<String> o = Flowable.unsafeCreate(new Publisher<String>() {

            @Override
            public void subscribe(final Subscriber<? super String> observer) {
                observer.onSubscribe(new BooleanSubscription());
                for (int i = 0; i < count; i++) {
                    final int v = i;
                    new Thread(new Runnable() {

                        @Override
                        public void run() {
                            observer.onNext("v: " + v);

                            latch.countDown();
                        }
                    }).start();
                }
            }
        });

        ConcurrentObserverValidator<String> observer = new ConcurrentObserverValidator<String>();
        // this should call onNext concurrently
        o.subscribe(observer);

        if (!observer.completed.await(3000, TimeUnit.MILLISECONDS)) {
            fail("timed out");
        }

        if (observer.error.get() == null) {
            fail("We expected error messages due to concurrency");
        }
    }

    @Test
    public final void testObserveOn() throws InterruptedException {
        final Scheduler scheduler = getScheduler();

        Flowable<String> o = Flowable.fromArray("one", "two", "three", "four", "five", "six", "seven", "eight", "nine", "ten");

        ConcurrentObserverValidator<String> observer = new ConcurrentObserverValidator<String>();

        o.observeOn(scheduler).subscribe(observer);

        if (!observer.completed.await(3000, TimeUnit.MILLISECONDS)) {
            fail("timed out");
        }

        if (observer.error.get() != null) {
            observer.error.get().printStackTrace();
            fail("Error: " + observer.error.get().getMessage());
        }
    }

    @Test
    public final void testSubscribeOnNestedConcurrency() throws InterruptedException {
        final Scheduler scheduler = getScheduler();

        Flowable<String> o = Flowable.fromArray("one", "two", "three", "four", "five", "six", "seven", "eight", "nine", "ten")
                .flatMap(new Function<String, Flowable<String>>() {

                    @Override
                    public Flowable<String> apply(final String v) {
                        return Flowable.unsafeCreate(new Publisher<String>() {

                            @Override
                            public void subscribe(Subscriber<? super String> observer) {
                                observer.onSubscribe(new BooleanSubscription());
                                observer.onNext("value_after_map-" + v);
                                observer.onComplete();
                            }
                        }).subscribeOn(scheduler);
                    }
                });

        ConcurrentObserverValidator<String> observer = new ConcurrentObserverValidator<String>();

        o.subscribe(observer);

        if (!observer.completed.await(3000, TimeUnit.MILLISECONDS)) {
            fail("timed out");
        }

        if (observer.error.get() != null) {
            observer.error.get().printStackTrace();
            fail("Error: " + observer.error.get().getMessage());
        }
    }

    /**
     * Used to determine if onNext is being invoked concurrently.
     *
     * @param <T>
     */
    private static class ConcurrentObserverValidator<T> extends DefaultSubscriber<T> {

        final AtomicInteger concurrentCounter = new AtomicInteger();
        final AtomicReference<Throwable> error = new AtomicReference<Throwable>();
        final CountDownLatch completed = new CountDownLatch(1);

        @Override
        public void onComplete() {
            completed.countDown();
        }

        @Override
        public void onError(Throwable e) {
            error.set(e);
            completed.countDown();
        }

        @Override
        public void onNext(T args) {
            int count = concurrentCounter.incrementAndGet();
            System.out.println("ConcurrentObserverValidator.onNext: " + args);
            if (count > 1) {
                onError(new RuntimeException("we should not have concurrent execution of onNext"));
            }
            try {
                try {
                    // take some time so other onNext calls could pile up (I haven't yet thought of a way to do this without sleeping)
                    Thread.sleep(50);
                } catch (InterruptedException e) {
                    // ignore
                }
            } finally {
                concurrentCounter.decrementAndGet();
            }
        }

    }

    @Test
    public void scheduleDirect() throws Exception {
        Scheduler s = getScheduler();

        final CountDownLatch cdl = new CountDownLatch(1);

        s.scheduleDirect(new Runnable() {
            @Override
            public void run() {
                cdl.countDown();
            }
        });

        assertTrue(cdl.await(5, TimeUnit.SECONDS));
    }

    @Test
    public void scheduleDirectDelayed() throws Exception {
        Scheduler s = getScheduler();

        final CountDownLatch cdl = new CountDownLatch(1);

        s.scheduleDirect(new Runnable() {
            @Override
            public void run() {
                cdl.countDown();
            }
        }, 50, TimeUnit.MILLISECONDS);

        assertTrue(cdl.await(5, TimeUnit.SECONDS));
    }

    @Test(timeout = 7000)
    public void scheduleDirectPeriodic() throws Exception {
        Scheduler s = getScheduler();
        if (s instanceof TrampolineScheduler) {
            // can't properly stop a trampolined periodic task
            return;
        }

        final CountDownLatch cdl = new CountDownLatch(5);

        Disposable d = s.schedulePeriodicallyDirect(new Runnable() {
            @Override
            public void run() {
                cdl.countDown();
            }
        }, 10, 10, TimeUnit.MILLISECONDS);

        try {
            assertTrue(cdl.await(5, TimeUnit.SECONDS));
        } finally {
            d.dispose();
        }
        assertTrue(d.isDisposed());
    }

    @Test(timeout = 10000)
    public void schedulePeriodicallyDirectZeroPeriod() throws Exception {
        Scheduler s = getScheduler();
        if (s instanceof TrampolineScheduler) {
            // can't properly stop a trampolined periodic task
            return;
        }

        for (int initial = 0; initial < 2; initial++) {
            final CountDownLatch cdl = new CountDownLatch(1);

            final SequentialDisposable sd = new SequentialDisposable();

            try {
                sd.replace(s.schedulePeriodicallyDirect(new Runnable() {
                    int count;

                    @Override
                    public void run() {
                        if (++count == 10) {
                            sd.dispose();
                            cdl.countDown();
                        }
                    }
                }, initial, 0, TimeUnit.MILLISECONDS));

                assertTrue("" + initial, cdl.await(5, TimeUnit.SECONDS));
            } finally {
                sd.dispose();
            }
        }
    }

    @Test(timeout = 10000)
    public void schedulePeriodicallyZeroPeriod() throws Exception {
        Scheduler s = getScheduler();
        if (s instanceof TrampolineScheduler) {
            // can't properly stop a trampolined periodic task
            return;
        }

        for (int initial = 0; initial < 2; initial++) {
            final CountDownLatch cdl = new CountDownLatch(1);

            final SequentialDisposable sd = new SequentialDisposable();

            Scheduler.Worker w = s.createWorker();

            try {
                sd.replace(w.schedulePeriodically(new Runnable() {
                    int count;

                    @Override
                    public void run() {
                        if (++count == 10) {
                            sd.dispose();
                            cdl.countDown();
                        }
                    }
                }, initial, 0, TimeUnit.MILLISECONDS));

                assertTrue("" + initial, cdl.await(5, TimeUnit.SECONDS));
            } finally {
                sd.dispose();
                w.dispose();
            }
        }
    }

    private void assertRunnableDecorated(Runnable scheduleCall) throws InterruptedException {
        try {
            final CountDownLatch decoratedCalled = new CountDownLatch(1);

            RxJavaPlugins.setScheduleHandler(new Function<Runnable, Runnable>() {
                @Override
                public Runnable apply(final Runnable actual) throws Exception {
                    return new Runnable() {
                        @Override
                        public void run() {
                            decoratedCalled.countDown();
                            actual.run();
                        }
                    };
                }
            });

            scheduleCall.run();

            assertTrue(decoratedCalled.await(5, TimeUnit.SECONDS));
        } finally {
            RxJavaPlugins.reset();
        }
    }

    @Test(timeout = 6000)
    public void scheduleDirectDecoratesRunnable() throws InterruptedException {
        assertRunnableDecorated(new Runnable() {
            @Override
            public void run() {
                getScheduler().scheduleDirect(Functions.EMPTY_RUNNABLE);
            }
        });
    }

    @Test(timeout = 6000)
    public void scheduleDirectWithDelayDecoratesRunnable() throws InterruptedException {
        assertRunnableDecorated(new Runnable() {
            @Override
            public void run() {
                getScheduler().scheduleDirect(Functions.EMPTY_RUNNABLE, 1, TimeUnit.MILLISECONDS);
            }
        });
    }

    @Test(timeout = 6000)
    public void schedulePeriodicallyDirectDecoratesRunnable() throws InterruptedException {
        final Scheduler scheduler = getScheduler();
        if (scheduler instanceof TrampolineScheduler) {
            // Can't properly stop a trampolined periodic task.
            return;
        }

        final AtomicReference<Disposable> disposable = new AtomicReference<Disposable>();

        try {
            assertRunnableDecorated(new Runnable() {
                @Override
                public void run() {
                    disposable.set(scheduler.schedulePeriodicallyDirect(Functions.EMPTY_RUNNABLE, 1, 10000, TimeUnit.MILLISECONDS));
                }
            });
        } finally {
            disposable.get().dispose();
        }
    }

<<<<<<< HEAD
    @Test
    public void scheduleDirectNullRunnable() {
        try {
            getScheduler().scheduleDirect(null);
            fail();
        } catch (NullPointerException npe) {
            assertEquals("runnable is null", npe.getMessage());
        }
    }

    @Test
    public void scheduleDirectWithDelayNullRunnable() {
        try {
            getScheduler().scheduleDirect(null, 10, TimeUnit.MILLISECONDS);
            fail();
        } catch (NullPointerException npe) {
            assertEquals("runnable is null", npe.getMessage());
        }
    }

    @Test
    public void schedulePeriodicallyDirectNullRunnable() {
        try {
            getScheduler().schedulePeriodicallyDirect(null, 5, 10, TimeUnit.MILLISECONDS);
            fail();
        } catch (NullPointerException npe) {
            assertEquals("runnable is null", npe.getMessage());
        }
=======
    @Test(timeout = 5000)
    public void unwrapDefaultPeriodicTask() throws InterruptedException {
        Scheduler s = getScheduler();
        if (s instanceof TrampolineScheduler) {
            // TrampolineScheduler always return EmptyDisposable
            return;
        }


        final CountDownLatch cdl = new CountDownLatch(1);
        Runnable countDownRunnable = new Runnable() {
            @Override
            public void run() {
                cdl.countDown();
            }
        };
        Disposable disposable = s.schedulePeriodicallyDirect(countDownRunnable, 100, 100, TimeUnit.MILLISECONDS);
        SchedulerRunnableIntrospection wrapper = (SchedulerRunnableIntrospection) disposable;

        assertSame(countDownRunnable, wrapper.getWrappedRunnable());
        assertTrue(cdl.await(5, TimeUnit.SECONDS));
        disposable.dispose();
    }

    @Test
    public void unwrapScheduleDirectTask() {
        Scheduler scheduler = getScheduler();
        if (scheduler instanceof TrampolineScheduler) {
            // TrampolineScheduler always return EmptyDisposable
            return;
        }
        final CountDownLatch cdl = new CountDownLatch(1);
        Runnable countDownRunnable = new Runnable() {
            @Override
            public void run() {
                cdl.countDown();
            }
        };
        Disposable disposable = scheduler.scheduleDirect(countDownRunnable, 100, TimeUnit.MILLISECONDS);
        SchedulerRunnableIntrospection wrapper = (SchedulerRunnableIntrospection) disposable;
        assertSame(countDownRunnable, wrapper.getWrappedRunnable());
        disposable.dispose();
>>>>>>> 53d5a235
    }
}<|MERGE_RESOLUTION|>--- conflicted
+++ resolved
@@ -699,36 +699,6 @@
         }
     }
 
-<<<<<<< HEAD
-    @Test
-    public void scheduleDirectNullRunnable() {
-        try {
-            getScheduler().scheduleDirect(null);
-            fail();
-        } catch (NullPointerException npe) {
-            assertEquals("runnable is null", npe.getMessage());
-        }
-    }
-
-    @Test
-    public void scheduleDirectWithDelayNullRunnable() {
-        try {
-            getScheduler().scheduleDirect(null, 10, TimeUnit.MILLISECONDS);
-            fail();
-        } catch (NullPointerException npe) {
-            assertEquals("runnable is null", npe.getMessage());
-        }
-    }
-
-    @Test
-    public void schedulePeriodicallyDirectNullRunnable() {
-        try {
-            getScheduler().schedulePeriodicallyDirect(null, 5, 10, TimeUnit.MILLISECONDS);
-            fail();
-        } catch (NullPointerException npe) {
-            assertEquals("runnable is null", npe.getMessage());
-        }
-=======
     @Test(timeout = 5000)
     public void unwrapDefaultPeriodicTask() throws InterruptedException {
         Scheduler s = getScheduler();
@@ -771,6 +741,35 @@
         SchedulerRunnableIntrospection wrapper = (SchedulerRunnableIntrospection) disposable;
         assertSame(countDownRunnable, wrapper.getWrappedRunnable());
         disposable.dispose();
->>>>>>> 53d5a235
+    }
+
+    @Test
+    public void scheduleDirectNullRunnable() {
+        try {
+            getScheduler().scheduleDirect(null);
+            fail();
+        } catch (NullPointerException npe) {
+            assertEquals("runnable is null", npe.getMessage());
+        }
+    }
+
+    @Test
+    public void scheduleDirectWithDelayNullRunnable() {
+        try {
+            getScheduler().scheduleDirect(null, 10, TimeUnit.MILLISECONDS);
+            fail();
+        } catch (NullPointerException npe) {
+            assertEquals("runnable is null", npe.getMessage());
+        }
+    }
+
+    @Test
+    public void schedulePeriodicallyDirectNullRunnable() {
+        try {
+            getScheduler().schedulePeriodicallyDirect(null, 5, 10, TimeUnit.MILLISECONDS);
+            fail();
+        } catch (NullPointerException npe) {
+            assertEquals("runnable is null", npe.getMessage());
+        }
     }
 }