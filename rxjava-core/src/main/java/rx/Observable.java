--- conflicted
+++ resolved
@@ -36,24 +36,24 @@
 import org.mockito.MockitoAnnotations;
 
 import rx.observables.GroupedObservable;
-<<<<<<< HEAD
 import rx.operators.OperationAll;
 import rx.operators.OperationConcat;
 import rx.operators.OperationDefer;
 import rx.operators.OperationDematerialize;
 import rx.operators.OperationFilter;
-import rx.operators.OperationWhere;
 import rx.operators.OperationMap;
 import rx.operators.OperationMaterialize;
 import rx.operators.OperationMerge;
 import rx.operators.OperationMergeDelayError;
 import rx.operators.OperationMostRecent;
 import rx.operators.OperationNext;
+import rx.operators.OperationObserveOn;
 import rx.operators.OperationOnErrorResumeNextViaFunction;
 import rx.operators.OperationOnErrorResumeNextViaObservable;
 import rx.operators.OperationOnErrorReturn;
 import rx.operators.OperationScan;
 import rx.operators.OperationSkip;
+import rx.operators.OperationSubscribeOn;
 import rx.operators.OperationSynchronize;
 import rx.operators.OperationTake;
 import rx.operators.OperationTakeLast;
@@ -61,13 +61,11 @@
 import rx.operators.OperationToObservableIterable;
 import rx.operators.OperationToObservableList;
 import rx.operators.OperationToObservableSortedList;
+import rx.operators.OperationWhere;
 import rx.operators.OperationZip;
 import rx.operators.OperatorGroupBy;
 import rx.operators.OperatorTakeUntil;
 import rx.operators.OperatorToIterator;
-=======
-import rx.operators.*;
->>>>>>> 81ee35dc
 import rx.plugins.RxJavaErrorHandler;
 import rx.plugins.RxJavaPlugins;
 import rx.subscriptions.Subscriptions;
@@ -732,7 +730,7 @@
      * Filters an Observable by discarding any of its emissions that do not meet some test.
      * <p>
      * <img width="640" src="https://raw.github.com/wiki/Netflix/RxJava/images/rx-operators/filter.png">
-     *
+     * 
      * @param that
      *            the Observable to filter
      * @param predicate
@@ -789,10 +787,13 @@
 
     /**
      * Asynchronously subscribes and unsubscribes observers on the specified scheduler.
-     *
-     * @param source    the source observable.
-     * @param scheduler the scheduler to perform subscription and unsubscription actions on.
-     * @param <T> the type of observable.
+     * 
+     * @param source
+     *            the source observable.
+     * @param scheduler
+     *            the scheduler to perform subscription and unsubscription actions on.
+     * @param <T>
+     *            the type of observable.
      * @return the source sequence whose subscriptions and unsubscriptions happen on the specified scheduler.
      */
     public static <T> Observable<T> subscribeOn(Observable<T> source, Scheduler scheduler) {
@@ -801,10 +802,13 @@
 
     /**
      * Asynchronously notify observers on the specified scheduler.
-     *
-     * @param source    the source observable.
-     * @param scheduler the scheduler to notify observers on.
-     * @param <T>       the type of observable.
+     * 
+     * @param source
+     *            the source observable.
+     * @param scheduler
+     *            the scheduler to notify observers on.
+     * @param <T>
+     *            the type of observable.
      * @return the source sequence whose observations happen on the specified scheduler.
      */
     public static <T> Observable<T> observeOn(Observable<T> source, Scheduler scheduler) {
@@ -2497,7 +2501,7 @@
      * Filters an Observable by discarding any of its emissions that do not meet some test.
      * <p>
      * <img width="640" src="https://raw.github.com/wiki/Netflix/RxJava/images/rx-operators/filter.png">
-     *
+     * 
      * @param predicate
      *            a function that evaluates the items emitted by the source Observable, returning
      *            <code>true</code> if they pass the filter
@@ -2680,8 +2684,9 @@
 
     /**
      * Asynchronously subscribes and unsubscribes observers on the specified scheduler.
-     *
-     * @param scheduler the scheduler to perform subscription and unsubscription actions on.
+     * 
+     * @param scheduler
+     *            the scheduler to perform subscription and unsubscription actions on.
      * @return the source sequence whose subscriptions and unsubscriptions happen on the specified scheduler.
      */
     public Observable<T> subscribeOn(Scheduler scheduler) {
@@ -2690,8 +2695,9 @@
 
     /**
      * Asynchronously notify observers on the specified scheduler.
-     *
-     * @param scheduler the scheduler to notify observers on.
+     * 
+     * @param scheduler
+     *            the scheduler to notify observers on.
      * @return the source sequence whose observations happen on the specified scheduler.
      */
     public Observable<T> observeOn(Scheduler scheduler) {
@@ -2708,7 +2714,7 @@
      */
     @SuppressWarnings("unchecked")
     public <T2> Observable<T2> dematerialize() {
-        return dematerialize((Observable<Notification<T2>>)this);
+        return dematerialize((Observable<Notification<T2>>) this);
     }
 
     /**
@@ -3053,7 +3059,9 @@
 
     /**
      * Determines whether all elements of an observable sequence satisfies a condition.
-     * @param predicate a function to test each element for a condition.
+     * 
+     * @param predicate
+     *            a function to test each element for a condition.
      * @return true if all elements of an observable sequence satisfies a condition; otherwise, false.
      */
     public Observable<Boolean> all(Func1<T, Boolean> predicate) {
@@ -3062,7 +3070,9 @@
 
     /**
      * Determines whether all elements of an observable sequence satisfies a condition.
-     * @param predicate a function to test each element for a condition.
+     * 
+     * @param predicate
+     *            a function to test each element for a condition.
      * @return true if all elements of an observable sequence satisfies a condition; otherwise, false.
      */
     public Observable<Boolean> all(Object predicate) {
