/**
 * Copyright 2013 Netflix, Inc.
 * 
 * Licensed under the Apache License, Version 2.0 (the "License");
 * you may not use this file except in compliance with the License.
 * You may obtain a copy of the License at
 * 
 * http://www.apache.org/licenses/LICENSE-2.0
 * 
 * Unless required by applicable law or agreed to in writing, software
 * distributed under the License is distributed on an "AS IS" BASIS,
 * WITHOUT WARRANTIES OR CONDITIONS OF ANY KIND, either express or implied.
 * See the License for the specific language governing permissions and
 * limitations under the License.
 */
package rx.observables;

import java.util.Iterator;
import java.util.List;
import java.util.concurrent.CountDownLatch;
import java.util.concurrent.Future;
import java.util.concurrent.atomic.AtomicReference;

import rx.Observable;
import rx.Observer;
import rx.Subscription;
import rx.operators.OperationCollect;
import rx.operators.OperationLatest;
import rx.operators.OperationMostRecent;
import rx.operators.OperationNext;
import rx.operators.OperationToFuture;
import rx.operators.OperationToIterator;
import rx.operators.SafeObservableSubscription;
import rx.operators.SafeObserver;
import rx.util.functions.Action1;
import rx.util.functions.Func0;
import rx.util.functions.Func1;
import rx.util.functions.Func2;

/**
 * An extension of {@link Observable} that provides blocking operators.
 * <p>
 * You construct a <code>BlockingObservable</code> from an
 * <code>Observable</code> with {@link #from(Observable)} or
 * {@link Observable#toBlockingObservable()}
 * <p>
 * The documentation for this interface makes use of a form of marble diagram
 * that has been modified to illustrate blocking operators. The following legend
 * explains these marble diagrams:
 * <p>
 * <img width="640" src="https://github.com/Netflix/RxJava/wiki/images/rx-operators/B.legend.png">
 * <p>
 * For more information see the
 * <a href="https://github.com/Netflix/RxJava/wiki/Blocking-Observable-Operators">Blocking
 * Observable Operators</a> page at the RxJava Wiki.
 * 
 * @param <T>
 */
public class BlockingObservable<T> {

    private final Observable<? extends T> o;

    private BlockingObservable(Observable<? extends T> o) {
        this.o = o;
    }

    /**
     * Convert an Observable into a BlockingObservable.
     */
    public static <T> BlockingObservable<T> from(final Observable<? extends T> o) {
        return new BlockingObservable<T>(o);
    }

    /**
     * Used for protecting against errors being thrown from {@link Observer}
     * implementations and ensuring onNext/onError/onCompleted contract
     * compliance.
     * <p>
     * See https://github.com/Netflix/RxJava/issues/216 for discussion on
     * "Guideline 6.4: Protect calls to user code from within an operator"
     */
    private Subscription protectivelyWrapAndSubscribe(Observer<? super T> observer) {
        SafeObservableSubscription subscription = new SafeObservableSubscription();
        return subscription.wrap(o.subscribe(new SafeObserver<T>(subscription, observer)));
    }

    /**
     * Invoke a method on each item emitted by the {@link Observable}; block
     * until the Observable completes.
     * <p>
     * NOTE: This will block even if the Observable is asynchronous.
     * <p>
     * This is similar to {@link Observable#subscribe(Observer)}, but it blocks.
     * Because it blocks it does not need the {@link Observer#onCompleted()} or
     * {@link Observer#onError(Throwable)} methods.
     * <p>
     * <img width="640" src="https://github.com/Netflix/RxJava/wiki/images/rx-operators/B.forEach.png">
     * 
     * @param onNext the {@link Action1} to invoke for every item emitted by the
     *               {@link Observable}
     * @throws RuntimeException if an error occurs
     * @see <a href="https://github.com/Netflix/RxJava/wiki/Blocking-Observable-Operators#foreach">RxJava Wiki: forEach()</a>
     */
    public void forEach(final Action1<? super T> onNext) {
        final CountDownLatch latch = new CountDownLatch(1);
        final AtomicReference<Throwable> exceptionFromOnError = new AtomicReference<Throwable>();

        /**
         * Wrapping since raw functions provided by the user are being invoked.
         * 
         * See https://github.com/Netflix/RxJava/issues/216 for discussion on
         * "Guideline 6.4: Protect calls to user code from within an operator"
         */
        protectivelyWrapAndSubscribe(new Observer<T>() {
            @Override
            public void onCompleted() {
                latch.countDown();
            }

            @Override
            public void onError(Throwable e) {
                /*
                 * If we receive an onError event we set the reference on the
                 * outer thread so we can git it and throw after the
                 * latch.await().
                 * 
                 * We do this instead of throwing directly since this may be on
                 * a different thread and the latch is still waiting.
                 */
                exceptionFromOnError.set(e);
                latch.countDown();
            }

            @Override
            public void onNext(T args) {
                onNext.call(args);
            }
        });
        // block until the subscription completes and then return
        try {
            latch.await();
        } catch (InterruptedException e) {
            // set the interrupted flag again so callers can still get it
            // for more information see https://github.com/Netflix/RxJava/pull/147#issuecomment-13624780
            Thread.currentThread().interrupt();
            // using Runtime so it is not checked
            throw new RuntimeException("Interrupted while waiting for subscription to complete.", e);
        }

        if (exceptionFromOnError.get() != null) {
            if (exceptionFromOnError.get() instanceof RuntimeException) {
                throw (RuntimeException) exceptionFromOnError.get();
            } else {
                throw new RuntimeException(exceptionFromOnError.get());
            }
        }
    }

    /**
     * Returns an {@link Iterator} that iterates over all items emitted by a
     * specified {@link Observable}.
     * <p>
     * <img width="640" src="https://github.com/Netflix/RxJava/wiki/images/rx-operators/B.getIterator.png">
     * 
     * @return an {@link Iterator} that can iterate over the items emitted by
     *         the {@link Observable}
     * @see <a href="https://github.com/Netflix/RxJava/wiki/Blocking-Observable-Operators#transformations-tofuture-toiterable-and-toiteratorgetiterator">RxJava Wiki: getIterator()</a>
     */
    public Iterator<T> getIterator() {
        return OperationToIterator.toIterator(o);
    }

    /**
     * Returns the first item emitted by a specified {@link Observable}, or
     * <code>IllegalArgumentException</code> if source contains no elements.
     * 
     * @return the first item emitted by the source {@link Observable}
     * @throws IllegalArgumentException if source contains no elements
     * @see <a href="https://github.com/Netflix/RxJava/wiki/Blocking-Observable-Operators#first-and-firstordefault">RxJava Wiki: first()</a>
     * @see <a href="http://msdn.microsoft.com/en-us/library/hh229177.aspx">MSDN: Observable.First</a>
     */
    public T first() {
        return from(o.first()).single();
    }

    /**
     * Returns the first item emitted by a specified {@link Observable} that
     * matches a predicate, or <code>IllegalArgumentException</code> if no such
     * item is emitted.
     * 
     * @param predicate a predicate function to evaluate items emitted by the
     *                  {@link Observable}
     * @return the first item emitted by the {@link Observable} that matches the
     *         predicate
     * @throws IllegalArgumentException if no such items are emitted
     * @see <a href="https://github.com/Netflix/RxJava/wiki/Blocking-Observable-Operators#first-and-firstordefault">RxJava Wiki: first()</a>
     * @see <a href="http://msdn.microsoft.com/en-us/library/hh229739.aspx">MSDN: Observable.First</a>
     */
    public T first(Func1<? super T, Boolean> predicate) {
        return from(o.first(predicate)).single();
    }

    /**
     * Returns the first item emitted by a specified {@link Observable}, or a
     * default value if no items are emitted.
     * 
     * @param defaultValue a default value to return if the {@link Observable}
     *                     emits no items
     * @return the first item emitted by the {@link Observable}, or the default
     *         value if no items are emitted
     * @see <a href="https://github.com/Netflix/RxJava/wiki/Blocking-Observable-Operators#first-and-firstordefault">RxJava Wiki: firstOrDefault()</a>
     * @see <a href="http://msdn.microsoft.com/en-us/library/hh229320.aspx">MSDN: Observable.FirstOrDefault</a>
     */
    public T firstOrDefault(T defaultValue) {
        return from(o.take(1)).singleOrDefault(defaultValue);
    }

    /**
     * Returns the first item emitted by a specified {@link Observable} that
     * matches a predicate, or a default value if no such items are emitted.
     * 
     * @param defaultValue a default value to return if the {@link Observable}
     *                     emits no matching items
     * @param predicate a predicate function to evaluate items emitted by the
     *                  {@link Observable}
     * @return the first item emitted by the {@link Observable} that matches the
     *         predicate, or the default value if no matching items are emitted
     * @see <a href="https://github.com/Netflix/RxJava/wiki/Blocking-Observable-Operators#first-and-firstordefault">RxJava Wiki: firstOrDefault()</a>
     * @see <a href="http://msdn.microsoft.com/en-us/library/hh229759.aspx">MSDN: Observable.FirstOrDefault</a>
     */
    public T firstOrDefault(T defaultValue, Func1<? super T, Boolean> predicate) {
        return from(o.filter(predicate)).firstOrDefault(defaultValue);
    }

    /**
     * Returns the last item emitted by a specified {@link Observable}, or
     * throws <code>IllegalArgumentException</code> if it emits no items.
     * <p>
     * <img width="640" src="https://github.com/Netflix/RxJava/wiki/images/rx-operators/B.last.png">
     * 
     * @return the last item emitted by the source {@link Observable}
     * @throws IllegalArgumentException if source contains no elements
     * @see <a href="https://github.com/Netflix/RxJava/wiki/Blocking-Observable-Operators#last-and-lastordefault">RxJava Wiki: last()</a>
     * @see <a href="http://msdn.microsoft.com/en-us/library/system.reactive.linq.observable.last.aspx">MSDN: Observable.Last</a>
     */
    public T last() {
        return from(o.last()).single();
    }

    /**
     * Returns the last item emitted by a specified {@link Observable} that
     * matches a predicate, or throws <code>IllegalArgumentException</code> if
     * it emits no such items.
     * <p>
     * <img width="640" src="https://github.com/Netflix/RxJava/wiki/images/rx-operators/B.last.p.png">
     * 
     * @param predicate a predicate function to evaluate items emitted by the
     *                  {@link Observable}
     * @return the last item emitted by the {@link Observable} that matches the
     *         predicate
     * @throws IllegalArgumentException if no such items are emitted
     * @see <a href="https://github.com/Netflix/RxJava/wiki/Blocking-Observable-Operators#last-and-lastordefault">RxJava Wiki: last()</a>
     * @see <a href="http://msdn.microsoft.com/en-us/library/system.reactive.linq.observable.last.aspx">MSDN: Observable.Last</a>
     */
    public T last(final Func1<? super T, Boolean> predicate) {
        return from(o.last(predicate)).single();
    }

    /**
     * Returns the last item emitted by a specified {@link Observable}, or a
     * default value if no items are emitted.
     * <p>
     * <img width="640" src="https://github.com/Netflix/RxJava/wiki/images/rx-operators/B.lastOrDefault.png">
     * 
     * @param defaultValue a default value to return if the {@link Observable}
     *                     emits no items
     * @return the last item emitted by the {@link Observable}, or the default
     *         value if no items are emitted
     * @see <a href="https://github.com/Netflix/RxJava/wiki/Blocking-Observable-Operators#last-and-lastordefault">RxJava Wiki: lastOrDefault()</a>
     * @see <a href="http://msdn.microsoft.com/en-us/library/system.reactive.linq.observable.lastordefault.aspx">MSDN: Observable.LastOrDefault</a>
     */
    public T lastOrDefault(T defaultValue) {
        return from(o.takeLast(1)).singleOrDefault(defaultValue);
    }

    /**
     * Returns the last item emitted by a specified {@link Observable} that
     * matches a predicate, or a default value if no such items are emitted.
     * <p>
     * <img width="640" src="https://github.com/Netflix/RxJava/wiki/images/rx-operators/B.lastOrDefault.p.png">
     * 
     * @param defaultValue a default value to return if the {@link Observable}
     *                     emits no matching items
     * @param predicate a predicate function to evaluate items emitted by the
     *                  {@link Observable}
     * @return the last item emitted by the {@link Observable} that matches the
     *         predicate, or the default value if no matching items are emitted
     * @see <a href="https://github.com/Netflix/RxJava/wiki/Blocking-Observable-Operators#last-and-lastordefault">RxJava Wiki: lastOrDefault()</a>
     * @see <a href="http://msdn.microsoft.com/en-us/library/system.reactive.linq.observable.lastordefault.aspx">MSDN: Observable.LastOrDefault</a>
     */
    public T lastOrDefault(T defaultValue, Func1<? super T, Boolean> predicate) {
        return from(o.filter(predicate)).lastOrDefault(defaultValue);
    }

    /**
     * Returns an {@link Iterable} that always returns the item most recently
     * emitted by an {@link Observable}.
     * <p>
     * <img width="640" src="https://github.com/Netflix/RxJava/wiki/images/rx-operators/B.mostRecent.png">
     * 
     * @param initialValue the initial value that will be yielded by the
     *                     {@link Iterable} sequence if the {@link Observable}
     *                     has not yet emitted an item
     * @return an {@link Iterable} that on each iteration returns the item that
     *         the {@link Observable} has most recently emitted
     * @see <a href="https://github.com/Netflix/RxJava/wiki/Blocking-Observable-Operators#mostrecent">RxJava wiki: mostRecent()</a>
     * @see <a href="http://msdn.microsoft.com/en-us/library/hh229751.aspx">MSDN: Observable.MostRecent</a>
     */
    public Iterable<T> mostRecent(T initialValue) {
        return OperationMostRecent.mostRecent(o, initialValue);
    }

    /**
     * Returns an {@link Iterable} that blocks until the {@link Observable}
     * emits another item, then returns that item.
     * <p>
     * <img width="640" src="https://github.com/Netflix/RxJava/wiki/images/rx-operators/B.next.png">
     * 
     * @return an {@link Iterable} that blocks upon each iteration until the {@link Observable} emits a new item, whereupon the Iterable returns that item
     * @see <a href="https://github.com/Netflix/RxJava/wiki/Blocking-Observable-Operators#next">RxJava Wiki: next()</a>
     * @see <a href="http://msdn.microsoft.com/en-us/library/hh211897.aspx">MSDN: Observable.Next</a>
     */
    public Iterable<T> next() {
        return OperationNext.next(o);
    }

    /**
     * Returns the latest item emitted by the underlying Observable, waiting if
     * necessary for one to become available.
     * <p>
     * If the underlying Observable produces items faster than the
     * <code>Iterator.next()</code> takes them, <code>onNext</code> events might
     * be skipped, but <code>onError</code> or <code>onCompleted</code> events
     * are not.
     * <p>
     * Note also that an <code>onNext()</code> directly followed by
     * <code>onCompleted()</code> might hide the <code>onNext()</code> event.
     * 
     * @return the Iterable sequence
     * @see <a href="https://github.com/Netflix/RxJava/wiki/Blocking-Observable-Operators#latest">RxJava wiki: latest()</a>
     * @see <a href="http://msdn.microsoft.com/en-us/library/hh212115.aspx">MSDN: Observable.Latest</a>
     */
    public Iterable<T> latest() {
        return OperationLatest.latest(o);
    }
    
    /**
     * If the {@link Observable} completes after emitting a single item, return
     * that item, otherwise throw an <code>IllegalArgumentException</code>.
     * <p>
     * <img width="640" src="https://github.com/Netflix/RxJava/wiki/images/rx-operators/B.single.png">
     * 
     * @return the single item emitted by the {@link Observable}
     * @see <a href="https://github.com/Netflix/RxJava/wiki/Blocking-Observable-Operators#single-and-singleordefault">RxJava Wiki: single()</a>
     * @see <a href="http://msdn.microsoft.com/en-us/library/system.reactive.linq.observable.single.aspx">MSDN: Observable.Single</a>
     */
    public T single() {
        return from(o.single()).toIterable().iterator().next();
    }

    /**
     * If the {@link Observable} completes after emitting a single item that
     * matches a given predicate, return that item, otherwise throw an
     * <code>IllegalArgumentException</code>.
     * <p>
     * <img width="640" src="https://github.com/Netflix/RxJava/wiki/images/rx-operators/B.single.p.png">
     * 
     * @param predicate a predicate function to evaluate items emitted by the
     *                  {@link Observable}
     * @return the single item emitted by the source {@link Observable} that
     *         matches the predicate
     * @see <a href="https://github.com/Netflix/RxJava/wiki/Blocking-Observable-Operators#single-and-singleordefault">RxJava Wiki: single()</a>
     * @see <a href="http://msdn.microsoft.com/en-us/library/system.reactive.linq.observable.single.aspx">MSDN: Observable.Single</a>
     */
    public T single(Func1<? super T, Boolean> predicate) {
        return from(o.single(predicate)).toIterable().iterator().next();
    }

    /**
     * If the {@link Observable} completes after emitting a single item, return
     * that item; if it emits more than one item, throw an
     * <code>IllegalArgumentException</code>; if it emits no items, return a
     * default value.
     * <p>
     * <img width="640" src="https://github.com/Netflix/RxJava/wiki/images/rx-operators/B.singleOrDefault.png">
     * 
     * @param defaultValue a default value to return if the {@link Observable}
     *                     emits no items
     * @return the single item emitted by the {@link Observable}, or the default
     *         value if no items are emitted
     * @see <a href="https://github.com/Netflix/RxJava/wiki/Blocking-Observable-Operators#single-and-singleordefault">RxJava Wiki: singleOrDefault()</a>
     * @see <a href="http://msdn.microsoft.com/en-us/library/system.reactive.linq.observable.singleordefault.aspx">MSDN: Observable.SingleOrDefault</a>
     */
    public T singleOrDefault(T defaultValue) {
        Iterator<? extends T> it = this.toIterable().iterator();

        if (!it.hasNext()) {
            return defaultValue;
        }

        T result = it.next();
        if (it.hasNext()) {
            throw new IllegalArgumentException("Sequence contains too many elements");
        }
        return result;
    }

    /**
     * If the {@link Observable} completes after emitting a single item that
     * matches a predicate, return that item; if it emits more than one such
     * item, throw an <code>IllegalArgumentException</code>; if it emits no
     * items, return a default value.
     * <p>
     * <img width="640" src="https://github.com/Netflix/RxJava/wiki/images/rx-operators/B.singleOrDefault.p.png">
     * 
     * @param defaultValue a default value to return if the {@link Observable}
     *                     emits no matching items
     * @param predicate a predicate function to evaluate items emitted by the
     *                  {@link Observable}
     * @return the single item emitted by the {@link Observable} that matches
     *         the predicate, or the default value if no such items are emitted
     * @see <a href="https://github.com/Netflix/RxJava/wiki/Blocking-Observable-Operators#single-and-singleordefault">RxJava Wiki: singleOrDefault()</a>
     * @see <a href="http://msdn.microsoft.com/en-us/library/system.reactive.linq.observable.singleordefault.aspx">MSDN: Observable.SingleOrDefault</a>
     */
    public T singleOrDefault(T defaultValue, Func1<? super T, Boolean> predicate) {
        return from(o.filter(predicate)).singleOrDefault(defaultValue);
    }

    /**
     * Returns a {@link Future} representing the single value emitted by an
     * {@link Observable}.
     * <p>
     * <code>toFuture()</code> throws an exception if the Observable emits more
     * than one item. If the Observable may emit more than item, use
     * {@link Observable#toList toList()}.toFuture()</code>.
     * <p>
     * <img width="640" src="https://github.com/Netflix/RxJava/wiki/images/rx-operators/B.toFuture.png">
     * 
     * @return a {@link Future} that expects a single item to be emitted by the source {@link Observable}
     * @see <a href="https://github.com/Netflix/RxJava/wiki/Blocking-Observable-Operators#transformations-tofuture-toiterable-and-toiteratorgetiterator">RxJava Wiki: toFuture()</a>
     */
    public Future<T> toFuture() {
        return OperationToFuture.toFuture(o);
    }

    /**
     * Converts an {@link Observable} into an {@link Iterable}.
     * <p>
     * <img width="640" src="https://github.com/Netflix/RxJava/wiki/images/rx-operators/B.toIterable.png">
     * 
     * @return an {@link Iterable} version of the underlying {@link Observable}
     * @see <a href="https://github.com/Netflix/RxJava/wiki/Blocking-Observable-Operators#transformations-tofuture-toiterable-and-toiteratorgetiterator">RxJava Wiki: toIterable()</a>
     */
    public Iterable<T> toIterable() {
        return new Iterable<T>() {
            @Override
            public Iterator<T> iterator() {
                return getIterator();
            }
        };
    }
<<<<<<< HEAD
}
=======
    
    /**
     * Return an Iterable sequence that returns elements 
     * collected/aggregated from the source sequence between consecutive next calls.
     * @param <U> the type of the collector
     * @param initialCollector factory function to create the initial collector
     * @param merger function that merges the current collector with the observed value and returns a (new) collector
     * @param replaceCollector function that replaces the current collector with a new collector when the current collector is consumed by an Iterator.next()
     * @return an Iterable sequence that returns elements 
     *         collected/aggregated from the source sequence between
     *         consecutive next calls.
     */
    public <U> Iterable<U> collect(Func0<? extends U> initialCollector,
            Func2<? super U, ? super T, ? extends U> merger,
            Func1<? super U, ? extends U> replaceCollector) {
        return OperationCollect.collect(o, initialCollector, merger, replaceCollector);
    }
    /**
     * Return an Iterable that produces a sequence of consecutive (possibly empty) chunks of this Observable sequence.
     * @return an Iterable that produces a sequence of consecutive (possibly empty) chunks of this Observable sequence.
     */
    public Iterable<List<T>> chunkify() {
        return OperationCollect.chunkify(o);
    }
}
>>>>>>> d32ed0c2
<|MERGE_RESOLUTION|>--- conflicted
+++ resolved
@@ -469,9 +469,6 @@
             }
         };
     }
-<<<<<<< HEAD
-}
-=======
     
     /**
      * Return an Iterable sequence that returns elements 
@@ -497,4 +494,3 @@
         return OperationCollect.chunkify(o);
     }
 }
->>>>>>> d32ed0c2
