/**
 * Copyright 2013 Netflix, Inc.
 * 
 * Licensed under the Apache License, Version 2.0 (the "License");
 * you may not use this file except in compliance with the License.
 * You may obtain a copy of the License at
 * 
 * http://www.apache.org/licenses/LICENSE-2.0
 * 
 * Unless required by applicable law or agreed to in writing, software
 * distributed under the License is distributed on an "AS IS" BASIS,
 * WITHOUT WARRANTIES OR CONDITIONS OF ANY KIND, either express or implied.
 * See the License for the specific language governing permissions and
 * limitations under the License.
 */
package rx.observables;

import java.util.Iterator;
import java.util.concurrent.CountDownLatch;
import java.util.concurrent.Future;
import java.util.concurrent.atomic.AtomicReference;

import rx.IObservable;
import rx.Observable;
import rx.Observer;
import rx.Subscription;
import rx.operators.OperationLatest;
import rx.operators.OperationMostRecent;
import rx.operators.OperationNext;
import rx.operators.OperationToFuture;
import rx.operators.OperationToIterator;
import rx.operators.SafeObservableSubscription;
import rx.operators.SafeObserver;
import rx.util.functions.Action1;
import rx.util.functions.Func1;

/**
 * An extension of {@link IObservable} that provides blocking operators.
 * <p>
<<<<<<< HEAD
 * You construct a BlockingObservable from an Observable with {@link #from(IObservable)} or {@link Observable#toBlockingObservable()} <p>
 * The documentation for this interface makes use of a form of marble diagram that has been
 * modified to illustrate blocking operators. The following legend explains these marble diagrams:
=======
 * You construct a <code>BlockingObservable</code> from an
 * <code>Observable</code> with {@link #from(Observable)} or
 * {@link Observable#toBlockingObservable()}
 * <p>
 * The documentation for this interface makes use of a form of marble diagram
 * that has been modified to illustrate blocking operators. The following legend
 * explains these marble diagrams:
>>>>>>> 0b1b6e7a
 * <p>
 * <img width="640" src="https://github.com/Netflix/RxJava/wiki/images/rx-operators/B.legend.png">
 * <p>
 * For more information see the
 * <a href="https://github.com/Netflix/RxJava/wiki/Blocking-Observable-Operators">Blocking
 * Observable Operators</a> page at the RxJava Wiki.
 * 
 * @param <T>
 */
public class BlockingObservable<T> {

    private final Observable<? extends T> o;

    private BlockingObservable(Observable<? extends T> o) {
        this.o = o;
    }

    /**
     * Convert an Observable into a BlockingObservable.
     */
    private static <T> BlockingObservable<T> from(final Observable<? extends T> o) {
        return new BlockingObservable<T>(o);
    }

    /**
<<<<<<< HEAD
     * Convert any {@link IObservable} into a BlockingObservable.
     */
    public static <T> BlockingObservable<T> from(final IObservable<? extends T> io) {
        final Observable<? extends T> o = Observable.from(io);
        return from(o);
    }

    /**
     * Used for protecting against errors being thrown from {@link Observer} implementations and
     * ensuring onNext/onError/onCompleted contract compliance.
=======
     * Used for protecting against errors being thrown from {@link Observer}
     * implementations and ensuring onNext/onError/onCompleted contract
     * compliance.
>>>>>>> 0b1b6e7a
     * <p>
     * See https://github.com/Netflix/RxJava/issues/216 for discussion on
     * "Guideline 6.4: Protect calls to user code from within an operator"
     */
    private Subscription protectivelyWrapAndSubscribe(Observer<? super T> observer) {
        SafeObservableSubscription subscription = new SafeObservableSubscription();
        return subscription.wrap(o.subscribe(new SafeObserver<T>(subscription, observer)));
    }

    /**
<<<<<<< HEAD
     * Invoke a method on each item emitted by the {@link IObservable}; block
=======
     * Invoke a method on each item emitted by the {@link Observable}; block
>>>>>>> 0b1b6e7a
     * until the Observable completes.
     * <p>
     * NOTE: This will block even if the Observable is asynchronous.
     * <p>
<<<<<<< HEAD
     * This is similar to {@link IObservable#subscribe(Observer)}, but it blocks.
     * Because it blocks, it does
     * not need the {@link Observer#onCompleted()} or {@link Observer#onError(Throwable)} methods.
     * <p>
     * <img width="640" src="https://github.com/Netflix/RxJava/wiki/images/rx-operators/B.forEach.png">
     * 
     * @param onNext
     *            the {@link Action1} to invoke for every item emitted by the {@link IObservable}
     * @throws RuntimeException
     *             if an error occurs
=======
     * This is similar to {@link Observable#subscribe(Observer)}, but it blocks.
     * Because it blocks it does not need the {@link Observer#onCompleted()} or
     * {@link Observer#onError(Throwable)} methods.
     * <p>
     * <img width="640" src="https://github.com/Netflix/RxJava/wiki/images/rx-operators/B.forEach.png">
     * 
     * @param onNext the {@link Action1} to invoke for every item emitted by the
     *               {@link Observable}
     * @throws RuntimeException if an error occurs
     * @see <a href="https://github.com/Netflix/RxJava/wiki/Blocking-Observable-Operators#foreach">RxJava Wiki: forEach()</a>
>>>>>>> 0b1b6e7a
     */
    public void forEach(final Action1<? super T> onNext) {
        final CountDownLatch latch = new CountDownLatch(1);
        final AtomicReference<Throwable> exceptionFromOnError = new AtomicReference<Throwable>();

        /**
         * Wrapping since raw functions provided by the user are being invoked.
         * 
         * See https://github.com/Netflix/RxJava/issues/216 for discussion on
         * "Guideline 6.4: Protect calls to user code from within an operator"
         */
        protectivelyWrapAndSubscribe(new Observer<T>() {
            @Override
            public void onCompleted() {
                latch.countDown();
            }

            @Override
            public void onError(Throwable e) {
                /*
                 * If we receive an onError event we set the reference on the
                 * outer thread so we can git it and throw after the
                 * latch.await().
                 * 
                 * We do this instead of throwing directly since this may be on
                 * a different thread and the latch is still waiting.
                 */
                exceptionFromOnError.set(e);
                latch.countDown();
            }

            @Override
            public void onNext(T args) {
                onNext.call(args);
            }
        });
        // block until the subscription completes and then return
        try {
            latch.await();
        } catch (InterruptedException e) {
            // set the interrupted flag again so callers can still get it
            // for more information see https://github.com/Netflix/RxJava/pull/147#issuecomment-13624780
            Thread.currentThread().interrupt();
            // using Runtime so it is not checked
            throw new RuntimeException("Interrupted while waiting for subscription to complete.", e);
        }

        if (exceptionFromOnError.get() != null) {
            if (exceptionFromOnError.get() instanceof RuntimeException) {
                throw (RuntimeException) exceptionFromOnError.get();
            } else {
                throw new RuntimeException(exceptionFromOnError.get());
            }
        }
    }

    /**
<<<<<<< HEAD
     * Returns an {@link Iterator} that iterates over all items emitted by a specified {@link IObservable}.
     * <p>
     * <img width="640" src="https://github.com/Netflix/RxJava/wiki/images/rx-operators/B.getIterator.png">
     * 
     * @return an {@link Iterator} that can iterate over the items emitted by the {@link IObservable}
=======
     * Returns an {@link Iterator} that iterates over all items emitted by a
     * specified {@link Observable}.
     * <p>
     * <img width="640" src="https://github.com/Netflix/RxJava/wiki/images/rx-operators/B.getIterator.png">
     * 
     * @return an {@link Iterator} that can iterate over the items emitted by
     *         the {@link Observable}
     * @see <a href="https://github.com/Netflix/RxJava/wiki/Blocking-Observable-Operators#transformations-tofuture-toiterable-and-toiteratorgetiterator">RxJava Wiki: getIterator()</a>
>>>>>>> 0b1b6e7a
     */
    public Iterator<T> getIterator() {
        return OperationToIterator.toIterator(o);
    }

    /**
<<<<<<< HEAD
     * Returns the first item emitted by a specified {@link IObservable},
     * or IllegalArgumentException if source contains no elements
     * 
     * @return the first item emitted by the source {@link IObservable}
     * @throws IllegalArgumentException
     *            if source contains no elements
     * @see <a href="http://msdn.microsoft.com/en-us/library/hh229177(v=vs.103).aspx">MSDN: Observable.First</a>
=======
     * Returns the first item emitted by a specified {@link Observable}, or
     * <code>IllegalArgumentException</code> if source contains no elements.
     * 
     * @return the first item emitted by the source {@link Observable}
     * @throws IllegalArgumentException if source contains no elements
     * @see <a href="https://github.com/Netflix/RxJava/wiki/Blocking-Observable-Operators#first-and-firstordefault">RxJava Wiki: first()</a>
     * @see <a href="http://msdn.microsoft.com/en-us/library/hh229177.aspx">MSDN: Observable.First</a>
>>>>>>> 0b1b6e7a
     */
    public T first() {
        return from(o.first()).single();
    }

    /**
<<<<<<< HEAD
     * Returns the first item emitted by a specified {@link IObservable} that matches a predicate,
     * or IllegalArgumentException if no such items are emitted.
     * 
     * @param predicate
     *            a predicate function to evaluate items emitted by the {@link IObservable}
     * @return the first item emitted by the {@link IObservable} that matches the predicate
     * @throws IllegalArgumentException
     *            if no such items are emitted.
     * @see <a href="http://msdn.microsoft.com/en-us/library/hh229739(v=vs.103).aspx">MSDN: Observable.First</a>
=======
     * Returns the first item emitted by a specified {@link Observable} that
     * matches a predicate, or <code>IllegalArgumentException</code> if no such
     * item is emitted.
     * 
     * @param predicate a predicate function to evaluate items emitted by the
     *                  {@link Observable}
     * @return the first item emitted by the {@link Observable} that matches the
     *         predicate
     * @throws IllegalArgumentException if no such items are emitted
     * @see <a href="https://github.com/Netflix/RxJava/wiki/Blocking-Observable-Operators#first-and-firstordefault">RxJava Wiki: first()</a>
     * @see <a href="http://msdn.microsoft.com/en-us/library/hh229739.aspx">MSDN: Observable.First</a>
>>>>>>> 0b1b6e7a
     */
    public T first(Func1<? super T, Boolean> predicate) {
        return from(o.first(predicate)).single();
    }

    /**
<<<<<<< HEAD
     * Returns the first item emitted by a specified {@link IObservable}, or a default value if no
     * items are emitted.
     * 
     * @param defaultValue
     *            a default value to return if the {@link IObservable} emits no items
     * @return the first item emitted by the {@link IObservable}, or the default value if no items
     *         are emitted
     * @see <a href="http://msdn.microsoft.com/en-us/library/hh229320(v=vs.103).aspx">MSDN: Observable.FirstOrDefault</a>
=======
     * Returns the first item emitted by a specified {@link Observable}, or a
     * default value if no items are emitted.
     * 
     * @param defaultValue a default value to return if the {@link Observable}
     *                     emits no items
     * @return the first item emitted by the {@link Observable}, or the default
     *         value if no items are emitted
     * @see <a href="https://github.com/Netflix/RxJava/wiki/Blocking-Observable-Operators#first-and-firstordefault">RxJava Wiki: firstOrDefault()</a>
     * @see <a href="http://msdn.microsoft.com/en-us/library/hh229320.aspx">MSDN: Observable.FirstOrDefault</a>
>>>>>>> 0b1b6e7a
     */
    public T firstOrDefault(T defaultValue) {
        return from(o.take(1)).singleOrDefault(defaultValue);
    }

    /**
<<<<<<< HEAD
     * Returns the first item emitted by a specified {@link IObservable} that matches a predicate, or
     * a default value if no such items are emitted.
     * 
     * @param defaultValue
     *            a default value to return if the {@link IObservable} emits no matching items
     * @param predicate
     *            a predicate function to evaluate items emitted by the {@link IObservable}
     * @return the first item emitted by the {@link IObservable} that matches the predicate, or the
     *         default value if no matching items are emitted
     * @see <a href="http://msdn.microsoft.com/en-us/library/hh229759(v=vs.103).aspx">MSDN: Observable.FirstOrDefault</a>
=======
     * Returns the first item emitted by a specified {@link Observable} that
     * matches a predicate, or a default value if no such items are emitted.
     * 
     * @param defaultValue a default value to return if the {@link Observable}
     *                     emits no matching items
     * @param predicate a predicate function to evaluate items emitted by the
     *                  {@link Observable}
     * @return the first item emitted by the {@link Observable} that matches the
     *         predicate, or the default value if no matching items are emitted
     * @see <a href="https://github.com/Netflix/RxJava/wiki/Blocking-Observable-Operators#first-and-firstordefault">RxJava Wiki: firstOrDefault()</a>
     * @see <a href="http://msdn.microsoft.com/en-us/library/hh229759.aspx">MSDN: Observable.FirstOrDefault</a>
>>>>>>> 0b1b6e7a
     */
    public T firstOrDefault(T defaultValue, Func1<? super T, Boolean> predicate) {
        return from(o.filter(predicate)).firstOrDefault(defaultValue);
    }

    /**
<<<<<<< HEAD
     * Returns the last item emitted by a specified {@link IObservable}, or throws IllegalArgumentException
     * if source contains no elements.
=======
     * Returns the last item emitted by a specified {@link Observable}, or
     * throws <code>IllegalArgumentException</code> if it emits no items.
>>>>>>> 0b1b6e7a
     * <p>
     * <img width="640" src="https://github.com/Netflix/RxJava/wiki/images/rx-operators/B.last.png">
     * 
     * @return the last item emitted by the source {@link IObservable}
     * @throws IllegalArgumentException if source contains no elements
     * @see <a href="https://github.com/Netflix/RxJava/wiki/Blocking-Observable-Operators#last-and-lastordefault">RxJava Wiki: last()</a>
     * @see <a href="http://msdn.microsoft.com/en-us/library/system.reactive.linq.observable.last.aspx">MSDN: Observable.Last</a>
     */
    public T last() {
        return from(o.last()).single();
    }

    /**
<<<<<<< HEAD
     * Returns the last item emitted by a specified {@link IObservable} that matches a predicate,
     * or throws IllegalArgumentException if no such items are emitted.
     * <p>
     * <img width="640" src="https://github.com/Netflix/RxJava/wiki/images/rx-operators/B.last.p.png">
     * 
     * @param predicate
     *            a predicate function to evaluate items emitted by the {@link IObservable}
     * @return the last item emitted by the {@link IObservable} that matches the predicate
     * @throws IllegalArgumentException
     *            if no such items are emitted.
=======
     * Returns the last item emitted by a specified {@link Observable} that
     * matches a predicate, or throws <code>IllegalArgumentException</code> if
     * it emits no such items.
     * <p>
     * <img width="640" src="https://github.com/Netflix/RxJava/wiki/images/rx-operators/B.last.p.png">
     * 
     * @param predicate a predicate function to evaluate items emitted by the
     *                  {@link Observable}
     * @return the last item emitted by the {@link Observable} that matches the
     *         predicate
     * @throws IllegalArgumentException if no such items are emitted
     * @see <a href="https://github.com/Netflix/RxJava/wiki/Blocking-Observable-Operators#last-and-lastordefault">RxJava Wiki: last()</a>
     * @see <a href="http://msdn.microsoft.com/en-us/library/system.reactive.linq.observable.last.aspx">MSDN: Observable.Last</a>
>>>>>>> 0b1b6e7a
     */
    public T last(final Func1<? super T, Boolean> predicate) {
        return from(o.last(predicate)).single();
    }

    /**
<<<<<<< HEAD
     * Returns the last item emitted by a specified {@link IObservable}, or a default value if no
     * items are emitted.
     * <p>
     * <img width="640" src="https://github.com/Netflix/RxJava/wiki/images/rx-operators/B.lastOrDefault.png">
     * 
     * @param defaultValue
     *            a default value to return if the {@link IObservable} emits no items
     * @return the last item emitted by the {@link IObservable}, or the default value if no items
     *         are emitted
=======
     * Returns the last item emitted by a specified {@link Observable}, or a
     * default value if no items are emitted.
     * <p>
     * <img width="640" src="https://github.com/Netflix/RxJava/wiki/images/rx-operators/B.lastOrDefault.png">
     * 
     * @param defaultValue a default value to return if the {@link Observable}
     *                     emits no items
     * @return the last item emitted by the {@link Observable}, or the default
     *         value if no items are emitted
     * @see <a href="https://github.com/Netflix/RxJava/wiki/Blocking-Observable-Operators#last-and-lastordefault">RxJava Wiki: lastOrDefault()</a>
     * @see <a href="http://msdn.microsoft.com/en-us/library/system.reactive.linq.observable.lastordefault.aspx">MSDN: Observable.LastOrDefault</a>
>>>>>>> 0b1b6e7a
     */
    public T lastOrDefault(T defaultValue) {
        return from(o.takeLast(1)).singleOrDefault(defaultValue);
    }

    /**
<<<<<<< HEAD
     * Returns the last item emitted by a specified {@link IObservable} that matches a predicate, or
     * a default value if no such items are emitted.
     * <p>
     * <img width="640" src="https://github.com/Netflix/RxJava/wiki/images/rx-operators/B.lastOrDefault.p.png">
     * 
     * @param defaultValue
     *            a default value to return if the {@link IObservable} emits no matching items
     * @param predicate
     *            a predicate function to evaluate items emitted by the {@link IObservable}
     * @return the last item emitted by the {@link IObservable} that matches the predicate, or the
     *         default value if no matching items are emitted
=======
     * Returns the last item emitted by a specified {@link Observable} that
     * matches a predicate, or a default value if no such items are emitted.
     * <p>
     * <img width="640" src="https://github.com/Netflix/RxJava/wiki/images/rx-operators/B.lastOrDefault.p.png">
     * 
     * @param defaultValue a default value to return if the {@link Observable}
     *                     emits no matching items
     * @param predicate a predicate function to evaluate items emitted by the
     *                  {@link Observable}
     * @return the last item emitted by the {@link Observable} that matches the
     *         predicate, or the default value if no matching items are emitted
     * @see <a href="https://github.com/Netflix/RxJava/wiki/Blocking-Observable-Operators#last-and-lastordefault">RxJava Wiki: lastOrDefault()</a>
     * @see <a href="http://msdn.microsoft.com/en-us/library/system.reactive.linq.observable.lastordefault.aspx">MSDN: Observable.LastOrDefault</a>
>>>>>>> 0b1b6e7a
     */
    public T lastOrDefault(T defaultValue, Func1<? super T, Boolean> predicate) {
        return from(o.filter(predicate)).lastOrDefault(defaultValue);
    }

    /**
<<<<<<< HEAD
     * Returns an {@link Iterable} that always returns the item most recently emitted by an
     * {@link IObservable}.
     * <p>
     * <img width="640" src="https://github.com/Netflix/RxJava/wiki/images/rx-operators/B.mostRecent.png">
     * 
     * @param initialValue
     *            the initial value that will be yielded by the {@link Iterable} sequence if the
     *            {@link IObservable} has not yet emitted an item
     * @return an {@link Iterable} that on each iteration returns the item that the {@link IObservable}
     *         has most recently emitted
=======
     * Returns an {@link Iterable} that always returns the item most recently
     * emitted by an {@link Observable}.
     * <p>
     * <img width="640" src="https://github.com/Netflix/RxJava/wiki/images/rx-operators/B.mostRecent.png">
     * 
     * @param initialValue the initial value that will be yielded by the
     *                     {@link Iterable} sequence if the {@link Observable}
     *                     has not yet emitted an item
     * @return an {@link Iterable} that on each iteration returns the item that
     *         the {@link Observable} has most recently emitted
     * @see <a href="https://github.com/Netflix/RxJava/wiki/Blocking-Observable-Operators#mostrecent">RxJava wiki: mostRecent()</a>
     * @see <a href="http://msdn.microsoft.com/en-us/library/hh229751.aspx">MSDN: Observable.MostRecent</a>
>>>>>>> 0b1b6e7a
     */
    public Iterable<T> mostRecent(T initialValue) {
        return OperationMostRecent.mostRecent(o, initialValue);
    }

    /**
<<<<<<< HEAD
     * Returns an {@link Iterable} that blocks until the {@link IObservable} emits another item,
     * then returns that item.
     * <p>
     * <img width="640" src="https://github.com/Netflix/RxJava/wiki/images/rx-operators/B.next.png">
     * 
     * @return an {@link Iterable} that blocks upon each iteration until the {@link IObservable} emits a new item, whereupon the Iterable returns that item
=======
     * Returns an {@link Iterable} that blocks until the {@link Observable}
     * emits another item, then returns that item.
     * <p>
     * <img width="640" src="https://github.com/Netflix/RxJava/wiki/images/rx-operators/B.next.png">
     * 
     * @return an {@link Iterable} that blocks upon each iteration until the {@link Observable} emits a new item, whereupon the Iterable returns that item
     * @see <a href="https://github.com/Netflix/RxJava/wiki/Blocking-Observable-Operators#next">RxJava Wiki: next()</a>
     * @see <a href="http://msdn.microsoft.com/en-us/library/hh211897.aspx">MSDN: Observable.Next</a>
>>>>>>> 0b1b6e7a
     */
    public Iterable<T> next() {
        return OperationNext.next(o);
    }

    /**
     * Returns the latest item emitted by the underlying Observable, waiting if
     * necessary for one to become available.
     * <p>
     * If the underlying Observable produces items faster than the
     * <code>Iterator.next()</code> takes them, <code>onNext</code> events might
     * be skipped, but <code>onError</code> or <code>onCompleted</code> events
     * are not.
     * <p>
     * Note also that an <code>onNext()</code> directly followed by
     * <code>onCompleted()</code> might hide the <code>onNext()</code> event.
     * 
     * @return the Iterable sequence
     * @see <a href="https://github.com/Netflix/RxJava/wiki/Blocking-Observable-Operators#latest">RxJava wiki: latest()</a>
     * @see <a href="http://msdn.microsoft.com/en-us/library/hh212115.aspx">MSDN: Observable.Latest</a>
     */
    public Iterable<T> latest() {
        return OperationLatest.latest(o);
    }
    
    /**
<<<<<<< HEAD
     * If the {@link IObservable} completes after emitting a single item, return that item,
     * otherwise throw an IllegalArgumentException.
     * <p>
     * <img width="640" src="https://github.com/Netflix/RxJava/wiki/images/rx-operators/B.single.png">
     * 
     * @return the single item emitted by the {@link IObservable}
=======
     * If the {@link Observable} completes after emitting a single item, return
     * that item, otherwise throw an <code>IllegalArgumentException</code>.
     * <p>
     * <img width="640" src="https://github.com/Netflix/RxJava/wiki/images/rx-operators/B.single.png">
     * 
     * @return the single item emitted by the {@link Observable}
     * @see <a href="https://github.com/Netflix/RxJava/wiki/Blocking-Observable-Operators#single-and-singleordefault">RxJava Wiki: single()</a>
     * @see <a href="http://msdn.microsoft.com/en-us/library/system.reactive.linq.observable.single.aspx">MSDN: Observable.Single</a>
>>>>>>> 0b1b6e7a
     */
    public T single() {
        return from(o.single()).toIterable().iterator().next();
    }

    /**
<<<<<<< HEAD
     * If the {@link IObservable} completes after emitting a single item that matches a given
     * predicate, return that item, otherwise throw an IllegalArgumentException.
     * <p>
     * <img width="640" src="https://github.com/Netflix/RxJava/wiki/images/rx-operators/B.single.p.png">
     * 
     * @param predicate
     *            a predicate function to evaluate items emitted by the {@link IObservable}
     * @return the single item emitted by the source {@link IObservable} that matches the predicate
=======
     * If the {@link Observable} completes after emitting a single item that
     * matches a given predicate, return that item, otherwise throw an
     * <code>IllegalArgumentException</code>.
     * <p>
     * <img width="640" src="https://github.com/Netflix/RxJava/wiki/images/rx-operators/B.single.p.png">
     * 
     * @param predicate a predicate function to evaluate items emitted by the
     *                  {@link Observable}
     * @return the single item emitted by the source {@link Observable} that
     *         matches the predicate
     * @see <a href="https://github.com/Netflix/RxJava/wiki/Blocking-Observable-Operators#single-and-singleordefault">RxJava Wiki: single()</a>
     * @see <a href="http://msdn.microsoft.com/en-us/library/system.reactive.linq.observable.single.aspx">MSDN: Observable.Single</a>
>>>>>>> 0b1b6e7a
     */
    public T single(Func1<? super T, Boolean> predicate) {
        return from(o.single(predicate)).toIterable().iterator().next();
    }

    /**
<<<<<<< HEAD
     * If the {@link IObservable} completes after emitting a single item, return that item; if it
     * emits more than one item, throw an IllegalArgumentException; if it emits no items, return a default value.
     * <p>
     * <img width="640" src="https://github.com/Netflix/RxJava/wiki/images/rx-operators/B.singleOrDefault.png">
     * 
     * @param defaultValue
     *            a default value to return if the {@link IObservable} emits no items
     * @return the single item emitted by the {@link IObservable}, or the default value if no items
     *         are emitted
=======
     * If the {@link Observable} completes after emitting a single item, return
     * that item; if it emits more than one item, throw an
     * <code>IllegalArgumentException</code>; if it emits no items, return a
     * default value.
     * <p>
     * <img width="640" src="https://github.com/Netflix/RxJava/wiki/images/rx-operators/B.singleOrDefault.png">
     * 
     * @param defaultValue a default value to return if the {@link Observable}
     *                     emits no items
     * @return the single item emitted by the {@link Observable}, or the default
     *         value if no items are emitted
     * @see <a href="https://github.com/Netflix/RxJava/wiki/Blocking-Observable-Operators#single-and-singleordefault">RxJava Wiki: singleOrDefault()</a>
     * @see <a href="http://msdn.microsoft.com/en-us/library/system.reactive.linq.observable.singleordefault.aspx">MSDN: Observable.SingleOrDefault</a>
>>>>>>> 0b1b6e7a
     */
    public T singleOrDefault(T defaultValue) {
        Iterator<? extends T> it = this.toIterable().iterator();

        if (!it.hasNext()) {
            return defaultValue;
        }

        T result = it.next();
        if (it.hasNext()) {
            throw new IllegalArgumentException("Sequence contains too many elements");
        }
        return result;
    }

    /**
<<<<<<< HEAD
     * If the {@link IObservable} completes after emitting a single item that matches a predicate,
     * return that item; if it emits more than one such item, throw an IllegalArgumentException; if it emits no
=======
     * If the {@link Observable} completes after emitting a single item that
     * matches a predicate, return that item; if it emits more than one such
     * item, throw an <code>IllegalArgumentException</code>; if it emits no
>>>>>>> 0b1b6e7a
     * items, return a default value.
     * <p>
     * <img width="640" src="https://github.com/Netflix/RxJava/wiki/images/rx-operators/B.singleOrDefault.p.png">
     * 
<<<<<<< HEAD
     * @param defaultValue
     *            a default value to return if the {@link IObservable} emits no matching items
     * @param predicate
     *            a predicate function to evaluate items emitted by the {@link IObservable}
     * @return the single item emitted by the {@link IObservable} that matches the predicate, or the
     *         default value if no such items are emitted
=======
     * @param defaultValue a default value to return if the {@link Observable}
     *                     emits no matching items
     * @param predicate a predicate function to evaluate items emitted by the
     *                  {@link Observable}
     * @return the single item emitted by the {@link Observable} that matches
     *         the predicate, or the default value if no such items are emitted
     * @see <a href="https://github.com/Netflix/RxJava/wiki/Blocking-Observable-Operators#single-and-singleordefault">RxJava Wiki: singleOrDefault()</a>
     * @see <a href="http://msdn.microsoft.com/en-us/library/system.reactive.linq.observable.singleordefault.aspx">MSDN: Observable.SingleOrDefault</a>
>>>>>>> 0b1b6e7a
     */
    public T singleOrDefault(T defaultValue, Func1<? super T, Boolean> predicate) {
        return from(o.filter(predicate)).singleOrDefault(defaultValue);
    }

    /**
<<<<<<< HEAD
     * Returns a {@link Future} representing the single value emitted by an {@link IObservable}.
=======
     * Returns a {@link Future} representing the single value emitted by an
     * {@link Observable}.
>>>>>>> 0b1b6e7a
     * <p>
     * <code>toFuture()</code> throws an exception if the Observable emits more
     * than one item. If the Observable may emit more than item, use
     * {@link Observable#toList toList()}.toFuture()</code>.
     * <p>
     * <img width="640" src="https://github.com/Netflix/RxJava/wiki/images/rx-operators/B.toFuture.png">
     * 
<<<<<<< HEAD
     * @return a {@link Future} that expects a single item to be emitted by the source {@link IObservable}
=======
     * @return a {@link Future} that expects a single item to be emitted by the source {@link Observable}
     * @see <a href="https://github.com/Netflix/RxJava/wiki/Blocking-Observable-Operators#transformations-tofuture-toiterable-and-toiteratorgetiterator">RxJava Wiki: toFuture()</a>
>>>>>>> 0b1b6e7a
     */
    public Future<T> toFuture() {
        return OperationToFuture.toFuture(o);
    }

    /**
     * Converts an {@link IObservable} into an {@link Iterable}.
     * <p>
     * <img width="640" src="https://github.com/Netflix/RxJava/wiki/images/rx-operators/B.toIterable.png">
     * 
<<<<<<< HEAD
     * @return an {@link Iterable} version of the underlying {@link IObservable}
=======
     * @return an {@link Iterable} version of the underlying {@link Observable}
     * @see <a href="https://github.com/Netflix/RxJava/wiki/Blocking-Observable-Operators#transformations-tofuture-toiterable-and-toiteratorgetiterator">RxJava Wiki: toIterable()</a>
>>>>>>> 0b1b6e7a
     */
    public Iterable<T> toIterable() {
        return new Iterable<T>() {
            @Override
            public Iterator<T> iterator() {
                return getIterator();
            }
        };
    }
}
<|MERGE_RESOLUTION|>--- conflicted
+++ resolved
@@ -37,19 +37,13 @@
 /**
  * An extension of {@link IObservable} that provides blocking operators.
  * <p>
-<<<<<<< HEAD
- * You construct a BlockingObservable from an Observable with {@link #from(IObservable)} or {@link Observable#toBlockingObservable()} <p>
- * The documentation for this interface makes use of a form of marble diagram that has been
- * modified to illustrate blocking operators. The following legend explains these marble diagrams:
-=======
  * You construct a <code>BlockingObservable</code> from an
- * <code>Observable</code> with {@link #from(Observable)} or
+ * <code>Observable</code> with {@link #from(IObservable)} or
  * {@link Observable#toBlockingObservable()}
  * <p>
  * The documentation for this interface makes use of a form of marble diagram
  * that has been modified to illustrate blocking operators. The following legend
  * explains these marble diagrams:
->>>>>>> 0b1b6e7a
  * <p>
  * <img width="640" src="https://github.com/Netflix/RxJava/wiki/images/rx-operators/B.legend.png">
  * <p>
@@ -75,7 +69,6 @@
     }
 
     /**
-<<<<<<< HEAD
      * Convert any {@link IObservable} into a BlockingObservable.
      */
     public static <T> BlockingObservable<T> from(final IObservable<? extends T> io) {
@@ -84,13 +77,9 @@
     }
 
     /**
-     * Used for protecting against errors being thrown from {@link Observer} implementations and
-     * ensuring onNext/onError/onCompleted contract compliance.
-=======
      * Used for protecting against errors being thrown from {@link Observer}
      * implementations and ensuring onNext/onError/onCompleted contract
      * compliance.
->>>>>>> 0b1b6e7a
      * <p>
      * See https://github.com/Netflix/RxJava/issues/216 for discussion on
      * "Guideline 6.4: Protect calls to user code from within an operator"
@@ -101,38 +90,21 @@
     }
 
     /**
-<<<<<<< HEAD
      * Invoke a method on each item emitted by the {@link IObservable}; block
-=======
-     * Invoke a method on each item emitted by the {@link Observable}; block
->>>>>>> 0b1b6e7a
      * until the Observable completes.
      * <p>
      * NOTE: This will block even if the Observable is asynchronous.
      * <p>
-<<<<<<< HEAD
      * This is similar to {@link IObservable#subscribe(Observer)}, but it blocks.
-     * Because it blocks, it does
-     * not need the {@link Observer#onCompleted()} or {@link Observer#onError(Throwable)} methods.
-     * <p>
-     * <img width="640" src="https://github.com/Netflix/RxJava/wiki/images/rx-operators/B.forEach.png">
-     * 
-     * @param onNext
-     *            the {@link Action1} to invoke for every item emitted by the {@link IObservable}
-     * @throws RuntimeException
-     *             if an error occurs
-=======
-     * This is similar to {@link Observable#subscribe(Observer)}, but it blocks.
      * Because it blocks it does not need the {@link Observer#onCompleted()} or
      * {@link Observer#onError(Throwable)} methods.
      * <p>
      * <img width="640" src="https://github.com/Netflix/RxJava/wiki/images/rx-operators/B.forEach.png">
      * 
      * @param onNext the {@link Action1} to invoke for every item emitted by the
-     *               {@link Observable}
+     *               {@link IObservable}
      * @throws RuntimeException if an error occurs
      * @see <a href="https://github.com/Netflix/RxJava/wiki/Blocking-Observable-Operators#foreach">RxJava Wiki: forEach()</a>
->>>>>>> 0b1b6e7a
      */
     public void forEach(final Action1<? super T> onNext) {
         final CountDownLatch latch = new CountDownLatch(1);
@@ -190,143 +162,84 @@
     }
 
     /**
-<<<<<<< HEAD
-     * Returns an {@link Iterator} that iterates over all items emitted by a specified {@link IObservable}.
+     * Returns an {@link Iterator} that iterates over all items emitted by a
+     * specified {@link IObservable}.
      * <p>
      * <img width="640" src="https://github.com/Netflix/RxJava/wiki/images/rx-operators/B.getIterator.png">
      * 
-     * @return an {@link Iterator} that can iterate over the items emitted by the {@link IObservable}
-=======
-     * Returns an {@link Iterator} that iterates over all items emitted by a
-     * specified {@link Observable}.
-     * <p>
-     * <img width="640" src="https://github.com/Netflix/RxJava/wiki/images/rx-operators/B.getIterator.png">
-     * 
      * @return an {@link Iterator} that can iterate over the items emitted by
-     *         the {@link Observable}
+     *         the {@link IObservable}
      * @see <a href="https://github.com/Netflix/RxJava/wiki/Blocking-Observable-Operators#transformations-tofuture-toiterable-and-toiteratorgetiterator">RxJava Wiki: getIterator()</a>
->>>>>>> 0b1b6e7a
      */
     public Iterator<T> getIterator() {
         return OperationToIterator.toIterator(o);
     }
 
     /**
-<<<<<<< HEAD
-     * Returns the first item emitted by a specified {@link IObservable},
-     * or IllegalArgumentException if source contains no elements
+     * Returns the first item emitted by a specified {@link IObservable}, or
+     * <code>IllegalArgumentException</code> if source contains no elements.
      * 
      * @return the first item emitted by the source {@link IObservable}
-     * @throws IllegalArgumentException
-     *            if source contains no elements
-     * @see <a href="http://msdn.microsoft.com/en-us/library/hh229177(v=vs.103).aspx">MSDN: Observable.First</a>
-=======
-     * Returns the first item emitted by a specified {@link Observable}, or
-     * <code>IllegalArgumentException</code> if source contains no elements.
-     * 
-     * @return the first item emitted by the source {@link Observable}
      * @throws IllegalArgumentException if source contains no elements
      * @see <a href="https://github.com/Netflix/RxJava/wiki/Blocking-Observable-Operators#first-and-firstordefault">RxJava Wiki: first()</a>
      * @see <a href="http://msdn.microsoft.com/en-us/library/hh229177.aspx">MSDN: Observable.First</a>
->>>>>>> 0b1b6e7a
      */
     public T first() {
         return from(o.first()).single();
     }
 
     /**
-<<<<<<< HEAD
-     * Returns the first item emitted by a specified {@link IObservable} that matches a predicate,
-     * or IllegalArgumentException if no such items are emitted.
-     * 
-     * @param predicate
-     *            a predicate function to evaluate items emitted by the {@link IObservable}
-     * @return the first item emitted by the {@link IObservable} that matches the predicate
-     * @throws IllegalArgumentException
-     *            if no such items are emitted.
-     * @see <a href="http://msdn.microsoft.com/en-us/library/hh229739(v=vs.103).aspx">MSDN: Observable.First</a>
-=======
-     * Returns the first item emitted by a specified {@link Observable} that
+     * Returns the first item emitted by a specified {@link IObservable} that
      * matches a predicate, or <code>IllegalArgumentException</code> if no such
      * item is emitted.
      * 
      * @param predicate a predicate function to evaluate items emitted by the
-     *                  {@link Observable}
-     * @return the first item emitted by the {@link Observable} that matches the
+     *                  {@link IObservable}
+     * @return the first item emitted by the {@link IObservable} that matches the
      *         predicate
      * @throws IllegalArgumentException if no such items are emitted
      * @see <a href="https://github.com/Netflix/RxJava/wiki/Blocking-Observable-Operators#first-and-firstordefault">RxJava Wiki: first()</a>
      * @see <a href="http://msdn.microsoft.com/en-us/library/hh229739.aspx">MSDN: Observable.First</a>
->>>>>>> 0b1b6e7a
      */
     public T first(Func1<? super T, Boolean> predicate) {
         return from(o.first(predicate)).single();
     }
 
     /**
-<<<<<<< HEAD
-     * Returns the first item emitted by a specified {@link IObservable}, or a default value if no
-     * items are emitted.
-     * 
-     * @param defaultValue
-     *            a default value to return if the {@link IObservable} emits no items
-     * @return the first item emitted by the {@link IObservable}, or the default value if no items
-     *         are emitted
-     * @see <a href="http://msdn.microsoft.com/en-us/library/hh229320(v=vs.103).aspx">MSDN: Observable.FirstOrDefault</a>
-=======
-     * Returns the first item emitted by a specified {@link Observable}, or a
+     * Returns the first item emitted by a specified {@link IObservable}, or a
      * default value if no items are emitted.
      * 
-     * @param defaultValue a default value to return if the {@link Observable}
+     * @param defaultValue a default value to return if the {@link IObservable}
      *                     emits no items
-     * @return the first item emitted by the {@link Observable}, or the default
+     * @return the first item emitted by the {@link IObservable}, or the default
      *         value if no items are emitted
      * @see <a href="https://github.com/Netflix/RxJava/wiki/Blocking-Observable-Operators#first-and-firstordefault">RxJava Wiki: firstOrDefault()</a>
      * @see <a href="http://msdn.microsoft.com/en-us/library/hh229320.aspx">MSDN: Observable.FirstOrDefault</a>
->>>>>>> 0b1b6e7a
      */
     public T firstOrDefault(T defaultValue) {
         return from(o.take(1)).singleOrDefault(defaultValue);
     }
 
     /**
-<<<<<<< HEAD
-     * Returns the first item emitted by a specified {@link IObservable} that matches a predicate, or
-     * a default value if no such items are emitted.
-     * 
-     * @param defaultValue
-     *            a default value to return if the {@link IObservable} emits no matching items
-     * @param predicate
-     *            a predicate function to evaluate items emitted by the {@link IObservable}
-     * @return the first item emitted by the {@link IObservable} that matches the predicate, or the
-     *         default value if no matching items are emitted
-     * @see <a href="http://msdn.microsoft.com/en-us/library/hh229759(v=vs.103).aspx">MSDN: Observable.FirstOrDefault</a>
-=======
-     * Returns the first item emitted by a specified {@link Observable} that
+     * Returns the first item emitted by a specified {@link IObservable} that
      * matches a predicate, or a default value if no such items are emitted.
      * 
-     * @param defaultValue a default value to return if the {@link Observable}
+     * @param defaultValue a default value to return if the {@link IObservable}
      *                     emits no matching items
      * @param predicate a predicate function to evaluate items emitted by the
-     *                  {@link Observable}
-     * @return the first item emitted by the {@link Observable} that matches the
+     *                  {@link IObservable}
+     * @return the first item emitted by the {@link IObservable} that matches the
      *         predicate, or the default value if no matching items are emitted
      * @see <a href="https://github.com/Netflix/RxJava/wiki/Blocking-Observable-Operators#first-and-firstordefault">RxJava Wiki: firstOrDefault()</a>
      * @see <a href="http://msdn.microsoft.com/en-us/library/hh229759.aspx">MSDN: Observable.FirstOrDefault</a>
->>>>>>> 0b1b6e7a
      */
     public T firstOrDefault(T defaultValue, Func1<? super T, Boolean> predicate) {
         return from(o.filter(predicate)).firstOrDefault(defaultValue);
     }
 
     /**
-<<<<<<< HEAD
-     * Returns the last item emitted by a specified {@link IObservable}, or throws IllegalArgumentException
-     * if source contains no elements.
-=======
-     * Returns the last item emitted by a specified {@link Observable}, or
+     * Returns the last item emitted by a specified {@link IObservable}, or
      * throws <code>IllegalArgumentException</code> if it emits no items.
->>>>>>> 0b1b6e7a
      * <p>
      * <img width="640" src="https://github.com/Netflix/RxJava/wiki/images/rx-operators/B.last.png">
      * 
@@ -340,148 +253,87 @@
     }
 
     /**
-<<<<<<< HEAD
-     * Returns the last item emitted by a specified {@link IObservable} that matches a predicate,
-     * or throws IllegalArgumentException if no such items are emitted.
-     * <p>
-     * <img width="640" src="https://github.com/Netflix/RxJava/wiki/images/rx-operators/B.last.p.png">
-     * 
-     * @param predicate
-     *            a predicate function to evaluate items emitted by the {@link IObservable}
-     * @return the last item emitted by the {@link IObservable} that matches the predicate
-     * @throws IllegalArgumentException
-     *            if no such items are emitted.
-=======
-     * Returns the last item emitted by a specified {@link Observable} that
+     * Returns the last item emitted by a specified {@link IObservable} that
      * matches a predicate, or throws <code>IllegalArgumentException</code> if
      * it emits no such items.
      * <p>
      * <img width="640" src="https://github.com/Netflix/RxJava/wiki/images/rx-operators/B.last.p.png">
      * 
      * @param predicate a predicate function to evaluate items emitted by the
-     *                  {@link Observable}
-     * @return the last item emitted by the {@link Observable} that matches the
+     *                  {@link IObservable}
+     * @return the last item emitted by the {@link IObservable} that matches the
      *         predicate
      * @throws IllegalArgumentException if no such items are emitted
      * @see <a href="https://github.com/Netflix/RxJava/wiki/Blocking-Observable-Operators#last-and-lastordefault">RxJava Wiki: last()</a>
      * @see <a href="http://msdn.microsoft.com/en-us/library/system.reactive.linq.observable.last.aspx">MSDN: Observable.Last</a>
->>>>>>> 0b1b6e7a
      */
     public T last(final Func1<? super T, Boolean> predicate) {
         return from(o.last(predicate)).single();
     }
 
     /**
-<<<<<<< HEAD
-     * Returns the last item emitted by a specified {@link IObservable}, or a default value if no
-     * items are emitted.
+     * Returns the last item emitted by a specified {@link IObservable}, or a
+     * default value if no items are emitted.
      * <p>
      * <img width="640" src="https://github.com/Netflix/RxJava/wiki/images/rx-operators/B.lastOrDefault.png">
      * 
-     * @param defaultValue
-     *            a default value to return if the {@link IObservable} emits no items
-     * @return the last item emitted by the {@link IObservable}, or the default value if no items
-     *         are emitted
-=======
-     * Returns the last item emitted by a specified {@link Observable}, or a
-     * default value if no items are emitted.
-     * <p>
-     * <img width="640" src="https://github.com/Netflix/RxJava/wiki/images/rx-operators/B.lastOrDefault.png">
-     * 
-     * @param defaultValue a default value to return if the {@link Observable}
+     * @param defaultValue a default value to return if the {@link IObservable}
      *                     emits no items
-     * @return the last item emitted by the {@link Observable}, or the default
+     * @return the last item emitted by the {@link IObservable}, or the default
      *         value if no items are emitted
      * @see <a href="https://github.com/Netflix/RxJava/wiki/Blocking-Observable-Operators#last-and-lastordefault">RxJava Wiki: lastOrDefault()</a>
      * @see <a href="http://msdn.microsoft.com/en-us/library/system.reactive.linq.observable.lastordefault.aspx">MSDN: Observable.LastOrDefault</a>
->>>>>>> 0b1b6e7a
      */
     public T lastOrDefault(T defaultValue) {
         return from(o.takeLast(1)).singleOrDefault(defaultValue);
     }
 
     /**
-<<<<<<< HEAD
-     * Returns the last item emitted by a specified {@link IObservable} that matches a predicate, or
-     * a default value if no such items are emitted.
+     * Returns the last item emitted by a specified {@link IObservable} that
+     * matches a predicate, or a default value if no such items are emitted.
      * <p>
      * <img width="640" src="https://github.com/Netflix/RxJava/wiki/images/rx-operators/B.lastOrDefault.p.png">
      * 
-     * @param defaultValue
-     *            a default value to return if the {@link IObservable} emits no matching items
-     * @param predicate
-     *            a predicate function to evaluate items emitted by the {@link IObservable}
-     * @return the last item emitted by the {@link IObservable} that matches the predicate, or the
-     *         default value if no matching items are emitted
-=======
-     * Returns the last item emitted by a specified {@link Observable} that
-     * matches a predicate, or a default value if no such items are emitted.
-     * <p>
-     * <img width="640" src="https://github.com/Netflix/RxJava/wiki/images/rx-operators/B.lastOrDefault.p.png">
-     * 
-     * @param defaultValue a default value to return if the {@link Observable}
+     * @param defaultValue a default value to return if the {@link IObservable}
      *                     emits no matching items
      * @param predicate a predicate function to evaluate items emitted by the
-     *                  {@link Observable}
-     * @return the last item emitted by the {@link Observable} that matches the
+     *                  {@link IObservable}
+     * @return the last item emitted by the {@link IObservable} that matches the
      *         predicate, or the default value if no matching items are emitted
      * @see <a href="https://github.com/Netflix/RxJava/wiki/Blocking-Observable-Operators#last-and-lastordefault">RxJava Wiki: lastOrDefault()</a>
      * @see <a href="http://msdn.microsoft.com/en-us/library/system.reactive.linq.observable.lastordefault.aspx">MSDN: Observable.LastOrDefault</a>
->>>>>>> 0b1b6e7a
      */
     public T lastOrDefault(T defaultValue, Func1<? super T, Boolean> predicate) {
         return from(o.filter(predicate)).lastOrDefault(defaultValue);
     }
 
     /**
-<<<<<<< HEAD
-     * Returns an {@link Iterable} that always returns the item most recently emitted by an
-     * {@link IObservable}.
+     * Returns an {@link Iterable} that always returns the item most recently
+     * emitted by an {@link IObservable}.
      * <p>
      * <img width="640" src="https://github.com/Netflix/RxJava/wiki/images/rx-operators/B.mostRecent.png">
      * 
-     * @param initialValue
-     *            the initial value that will be yielded by the {@link Iterable} sequence if the
-     *            {@link IObservable} has not yet emitted an item
-     * @return an {@link Iterable} that on each iteration returns the item that the {@link IObservable}
-     *         has most recently emitted
-=======
-     * Returns an {@link Iterable} that always returns the item most recently
-     * emitted by an {@link Observable}.
-     * <p>
-     * <img width="640" src="https://github.com/Netflix/RxJava/wiki/images/rx-operators/B.mostRecent.png">
-     * 
      * @param initialValue the initial value that will be yielded by the
-     *                     {@link Iterable} sequence if the {@link Observable}
+     *                     {@link Iterable} sequence if the {@link IObservable}
      *                     has not yet emitted an item
      * @return an {@link Iterable} that on each iteration returns the item that
-     *         the {@link Observable} has most recently emitted
+     *         the {@link IObservable} has most recently emitted
      * @see <a href="https://github.com/Netflix/RxJava/wiki/Blocking-Observable-Operators#mostrecent">RxJava wiki: mostRecent()</a>
      * @see <a href="http://msdn.microsoft.com/en-us/library/hh229751.aspx">MSDN: Observable.MostRecent</a>
->>>>>>> 0b1b6e7a
      */
     public Iterable<T> mostRecent(T initialValue) {
         return OperationMostRecent.mostRecent(o, initialValue);
     }
 
     /**
-<<<<<<< HEAD
-     * Returns an {@link Iterable} that blocks until the {@link IObservable} emits another item,
-     * then returns that item.
+     * Returns an {@link Iterable} that blocks until the {@link IObservable}
+     * emits another item, then returns that item.
      * <p>
      * <img width="640" src="https://github.com/Netflix/RxJava/wiki/images/rx-operators/B.next.png">
      * 
      * @return an {@link Iterable} that blocks upon each iteration until the {@link IObservable} emits a new item, whereupon the Iterable returns that item
-=======
-     * Returns an {@link Iterable} that blocks until the {@link Observable}
-     * emits another item, then returns that item.
-     * <p>
-     * <img width="640" src="https://github.com/Netflix/RxJava/wiki/images/rx-operators/B.next.png">
-     * 
-     * @return an {@link Iterable} that blocks upon each iteration until the {@link Observable} emits a new item, whereupon the Iterable returns that item
      * @see <a href="https://github.com/Netflix/RxJava/wiki/Blocking-Observable-Operators#next">RxJava Wiki: next()</a>
      * @see <a href="http://msdn.microsoft.com/en-us/library/hh211897.aspx">MSDN: Observable.Next</a>
->>>>>>> 0b1b6e7a
      */
     public Iterable<T> next() {
         return OperationNext.next(o);
@@ -508,83 +360,51 @@
     }
     
     /**
-<<<<<<< HEAD
-     * If the {@link IObservable} completes after emitting a single item, return that item,
-     * otherwise throw an IllegalArgumentException.
+     * If the {@link IObservable} completes after emitting a single item, return
+     * that item, otherwise throw an <code>IllegalArgumentException</code>.
      * <p>
      * <img width="640" src="https://github.com/Netflix/RxJava/wiki/images/rx-operators/B.single.png">
      * 
      * @return the single item emitted by the {@link IObservable}
-=======
-     * If the {@link Observable} completes after emitting a single item, return
-     * that item, otherwise throw an <code>IllegalArgumentException</code>.
-     * <p>
-     * <img width="640" src="https://github.com/Netflix/RxJava/wiki/images/rx-operators/B.single.png">
-     * 
-     * @return the single item emitted by the {@link Observable}
      * @see <a href="https://github.com/Netflix/RxJava/wiki/Blocking-Observable-Operators#single-and-singleordefault">RxJava Wiki: single()</a>
      * @see <a href="http://msdn.microsoft.com/en-us/library/system.reactive.linq.observable.single.aspx">MSDN: Observable.Single</a>
->>>>>>> 0b1b6e7a
      */
     public T single() {
         return from(o.single()).toIterable().iterator().next();
     }
 
     /**
-<<<<<<< HEAD
-     * If the {@link IObservable} completes after emitting a single item that matches a given
-     * predicate, return that item, otherwise throw an IllegalArgumentException.
-     * <p>
-     * <img width="640" src="https://github.com/Netflix/RxJava/wiki/images/rx-operators/B.single.p.png">
-     * 
-     * @param predicate
-     *            a predicate function to evaluate items emitted by the {@link IObservable}
-     * @return the single item emitted by the source {@link IObservable} that matches the predicate
-=======
-     * If the {@link Observable} completes after emitting a single item that
+     * If the {@link IObservable} completes after emitting a single item that
      * matches a given predicate, return that item, otherwise throw an
      * <code>IllegalArgumentException</code>.
      * <p>
      * <img width="640" src="https://github.com/Netflix/RxJava/wiki/images/rx-operators/B.single.p.png">
      * 
      * @param predicate a predicate function to evaluate items emitted by the
-     *                  {@link Observable}
-     * @return the single item emitted by the source {@link Observable} that
+     *                  {@link IObservable}
+     * @return the single item emitted by the source {@link IObservable} that
      *         matches the predicate
      * @see <a href="https://github.com/Netflix/RxJava/wiki/Blocking-Observable-Operators#single-and-singleordefault">RxJava Wiki: single()</a>
      * @see <a href="http://msdn.microsoft.com/en-us/library/system.reactive.linq.observable.single.aspx">MSDN: Observable.Single</a>
->>>>>>> 0b1b6e7a
      */
     public T single(Func1<? super T, Boolean> predicate) {
         return from(o.single(predicate)).toIterable().iterator().next();
     }
 
     /**
-<<<<<<< HEAD
-     * If the {@link IObservable} completes after emitting a single item, return that item; if it
-     * emits more than one item, throw an IllegalArgumentException; if it emits no items, return a default value.
-     * <p>
-     * <img width="640" src="https://github.com/Netflix/RxJava/wiki/images/rx-operators/B.singleOrDefault.png">
-     * 
-     * @param defaultValue
-     *            a default value to return if the {@link IObservable} emits no items
-     * @return the single item emitted by the {@link IObservable}, or the default value if no items
-     *         are emitted
-=======
-     * If the {@link Observable} completes after emitting a single item, return
+     * If the {@link IObservable} completes after emitting a single item, return
      * that item; if it emits more than one item, throw an
      * <code>IllegalArgumentException</code>; if it emits no items, return a
      * default value.
      * <p>
      * <img width="640" src="https://github.com/Netflix/RxJava/wiki/images/rx-operators/B.singleOrDefault.png">
      * 
-     * @param defaultValue a default value to return if the {@link Observable}
+     * @param defaultValue a default value to return if the {@link IObservable}
      *                     emits no items
-     * @return the single item emitted by the {@link Observable}, or the default
+     * @return the single item emitted by the {@link IObservable}, or the default
      *         value if no items are emitted
      * @see <a href="https://github.com/Netflix/RxJava/wiki/Blocking-Observable-Operators#single-and-singleordefault">RxJava Wiki: singleOrDefault()</a>
      * @see <a href="http://msdn.microsoft.com/en-us/library/system.reactive.linq.observable.singleordefault.aspx">MSDN: Observable.SingleOrDefault</a>
->>>>>>> 0b1b6e7a
      */
     public T singleOrDefault(T defaultValue) {
         Iterator<? extends T> it = this.toIterable().iterator();
@@ -601,47 +421,29 @@
     }
 
     /**
-<<<<<<< HEAD
-     * If the {@link IObservable} completes after emitting a single item that matches a predicate,
-     * return that item; if it emits more than one such item, throw an IllegalArgumentException; if it emits no
-=======
-     * If the {@link Observable} completes after emitting a single item that
+     * If the {@link IObservable} completes after emitting a single item that
      * matches a predicate, return that item; if it emits more than one such
      * item, throw an <code>IllegalArgumentException</code>; if it emits no
->>>>>>> 0b1b6e7a
      * items, return a default value.
      * <p>
      * <img width="640" src="https://github.com/Netflix/RxJava/wiki/images/rx-operators/B.singleOrDefault.p.png">
      * 
-<<<<<<< HEAD
-     * @param defaultValue
-     *            a default value to return if the {@link IObservable} emits no matching items
-     * @param predicate
-     *            a predicate function to evaluate items emitted by the {@link IObservable}
-     * @return the single item emitted by the {@link IObservable} that matches the predicate, or the
-     *         default value if no such items are emitted
-=======
-     * @param defaultValue a default value to return if the {@link Observable}
+     * @param defaultValue a default value to return if the {@link IObservable}
      *                     emits no matching items
      * @param predicate a predicate function to evaluate items emitted by the
-     *                  {@link Observable}
-     * @return the single item emitted by the {@link Observable} that matches
+     *                  {@link IObservable}
+     * @return the single item emitted by the {@link IObservable} that matches
      *         the predicate, or the default value if no such items are emitted
      * @see <a href="https://github.com/Netflix/RxJava/wiki/Blocking-Observable-Operators#single-and-singleordefault">RxJava Wiki: singleOrDefault()</a>
      * @see <a href="http://msdn.microsoft.com/en-us/library/system.reactive.linq.observable.singleordefault.aspx">MSDN: Observable.SingleOrDefault</a>
->>>>>>> 0b1b6e7a
      */
     public T singleOrDefault(T defaultValue, Func1<? super T, Boolean> predicate) {
         return from(o.filter(predicate)).singleOrDefault(defaultValue);
     }
 
     /**
-<<<<<<< HEAD
-     * Returns a {@link Future} representing the single value emitted by an {@link IObservable}.
-=======
      * Returns a {@link Future} representing the single value emitted by an
-     * {@link Observable}.
->>>>>>> 0b1b6e7a
+     * {@link IObservable}.
      * <p>
      * <code>toFuture()</code> throws an exception if the Observable emits more
      * than one item. If the Observable may emit more than item, use
@@ -649,12 +451,8 @@
      * <p>
      * <img width="640" src="https://github.com/Netflix/RxJava/wiki/images/rx-operators/B.toFuture.png">
      * 
-<<<<<<< HEAD
      * @return a {@link Future} that expects a single item to be emitted by the source {@link IObservable}
-=======
-     * @return a {@link Future} that expects a single item to be emitted by the source {@link Observable}
      * @see <a href="https://github.com/Netflix/RxJava/wiki/Blocking-Observable-Operators#transformations-tofuture-toiterable-and-toiteratorgetiterator">RxJava Wiki: toFuture()</a>
->>>>>>> 0b1b6e7a
      */
     public Future<T> toFuture() {
         return OperationToFuture.toFuture(o);
@@ -665,12 +463,8 @@
      * <p>
      * <img width="640" src="https://github.com/Netflix/RxJava/wiki/images/rx-operators/B.toIterable.png">
      * 
-<<<<<<< HEAD
      * @return an {@link Iterable} version of the underlying {@link IObservable}
-=======
-     * @return an {@link Iterable} version of the underlying {@link Observable}
      * @see <a href="https://github.com/Netflix/RxJava/wiki/Blocking-Observable-Operators#transformations-tofuture-toiterable-and-toiteratorgetiterator">RxJava Wiki: toIterable()</a>
->>>>>>> 0b1b6e7a
      */
     public Iterable<T> toIterable() {
         return new Iterable<T>() {
