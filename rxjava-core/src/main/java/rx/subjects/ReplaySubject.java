/**
 * Copyright 2014 Netflix, Inc.
 * 
 * Licensed under the Apache License, Version 2.0 (the "License");
 * you may not use this file except in compliance with the License.
 * You may obtain a copy of the License at
 * 
 * http://www.apache.org/licenses/LICENSE-2.0
 * 
 * Unless required by applicable law or agreed to in writing, software
 * distributed under the License is distributed on an "AS IS" BASIS,
 * WITHOUT WARRANTIES OR CONDITIONS OF ANY KIND, either express or implied.
 * See the License for the specific language governing permissions and
 * limitations under the License.
 */
package rx.subjects;

import rx.Notification;
import rx.Observer;
import rx.subjects.SubjectSubscriptionManager.SubjectObserver;
import rx.util.functions.Action1;

import java.util.ArrayList;
import java.util.Collection;
import java.util.List;
import java.util.concurrent.ConcurrentHashMap;
import java.util.concurrent.atomic.AtomicInteger;
import java.util.concurrent.atomic.AtomicReference;

/**
 * Subject that retains events (unlimited or with given replay capacity) and will replay them to an {@link Observer} that subscribes.
 * <p>
 * <img width="640" src="https://raw.github.com/wiki/Netflix/RxJava/images/rx-operators/S.ReplaySubject.png">
 * <p>
 * Example usage:
 * <p>
 * <pre> {@code

 * ReplaySubject<Object> subject = ReplaySubject.create();
  subject.onNext("one");
  subject.onNext("two");
  subject.onNext("three");
  subject.onCompleted();

  // both of the following will get the onNext/onCompleted calls from above
  subject.subscribe(observer1);
  subject.subscribe(observer2);

  } </pre>
 * 
 * @param <T>
 */
public final class ReplaySubject<T> extends Subject<T, T> {
    private static final Integer ReplaySubjectUnlimitedCapacity = Integer.MAX_VALUE;

    /**
     * @param <T>
     * @return a new replay subject with the unlimited capacity.
     */
    public static <T> ReplaySubject<T> create() {
        return create(ReplaySubjectUnlimitedCapacity);
    }

<<<<<<< HEAD
    /**
     * @param capacity Maximum element count of the replay buffer
     * @param <T>
     * @return a new replay subject with the given capacity.
     */
    public static <T> ReplaySubject<T> create(int capacity) {
=======
    public static <T> ReplaySubject<T> create(int initialCapacity) {
>>>>>>> 10f172d3
        final SubjectSubscriptionManager<T> subscriptionManager = new SubjectSubscriptionManager<T>();
        final ReplayState<T> state = new ReplayState<T>(capacity);

        OnSubscribeFunc<T> onSubscribe = subscriptionManager.getOnSubscribeFunc(
                /**
                 * This function executes at beginning of subscription.
                 * We want to replay history with the subscribing thread
                 * before the Observer gets registered.
                 * 
                 * This will always run, even if Subject is in terminal state.
                 */
                new Action1<SubjectObserver<? super T>>() {

                    @Override
                    public void call(SubjectObserver<? super T> o) {
                        // replay history for this observer using the subscribing thread
                        int lastIndex = replayObserverFromIndex(state.history, 0, o);

                        // now that it is caught up add to observers
                        state.replayState.put(o, lastIndex);
                    }
                },
                /**
                 * This function executes if the Subject is terminated.
                 */
                new Action1<SubjectObserver<? super T>>() {

                    @Override
                    public void call(SubjectObserver<? super T> o) {
                        // we will finish replaying if there is anything left
                        replayObserverFromIndex(state.history, state.replayState.get(o), o);
                    }
                });

        return new ReplaySubject<T>(onSubscribe, subscriptionManager, state);
    }

    private static class ReplayState<T> {
        // single-producer, multi-consumer
        final History<T> history;
        // each Observer is tracked here for what events they have received
        final ConcurrentHashMap<Observer<? super T>, Integer> replayState;
<<<<<<< HEAD
        public ReplayState(int capacity) {
            history = new History<T>(capacity);
=======

        public ReplayState(int initialCapacity) {
            history = new History<T>(initialCapacity);
>>>>>>> 10f172d3
            replayState = new ConcurrentHashMap<Observer<? super T>, Integer>();
        }
    }

    private final SubjectSubscriptionManager<T> subscriptionManager;
    private final ReplayState<T> state;

    protected ReplaySubject(OnSubscribeFunc<T> onSubscribe, SubjectSubscriptionManager<T> subscriptionManager, ReplayState<T> state) {
        super(onSubscribe);
        this.subscriptionManager = subscriptionManager;
        this.state = state;
    }

    @Override
    public void onCompleted() {
        subscriptionManager.terminate(new Action1<Collection<SubjectObserver<? super T>>>() {

            @Override
            public void call(Collection<SubjectObserver<? super T>> observers) {
                state.history.complete(new Notification<T>());
                for (SubjectObserver<? super T> o : observers) {
                    if (caughtUp(o)) {
                        o.onCompleted();
                    }
                }
            }
        });
    }

    @Override
    public void onError(final Throwable e) {
        subscriptionManager.terminate(new Action1<Collection<SubjectObserver<? super T>>>() {

            @Override
            public void call(Collection<SubjectObserver<? super T>> observers) {
                state.history.complete(new Notification<T>(e));
                for (SubjectObserver<? super T> o : observers) {
                    if (caughtUp(o)) {
                        o.onError(e);
                    }
                }
            }
        });
    }

    @Override
    public void onNext(T v) {
        if (state.history.terminalValue.get() != null) {
            return;
        }
        state.history.next(v);
        for (SubjectObserver<? super T> o : subscriptionManager.rawSnapshot()) {
            if (caughtUp(o)) {
                o.onNext(v);
            }
        }
    }

    /*
     * This is not very elegant but resulted in non-trivial performance improvement by
     * eliminating the 'replay' code-path on the normal fast-path of emitting values.
     * 
     * With this method: 16,151,174 ops/sec
     * Without: 8,632,358 ops/sec
     */
    private boolean caughtUp(SubjectObserver<? super T> o) {
        if (!o.caughtUp) {
            o.caughtUp = true;
            replayObserver(o);
            return false;
        } else {
            // it was caught up so proceed the "raw route"
            return true;
        }
    }

    private void replayObserver(SubjectObserver<? super T> observer) {
        Integer lastEmittedLink = state.replayState.get(observer);
        if (lastEmittedLink != null) {
            int l = replayObserverFromIndex(state.history, lastEmittedLink, observer);
            state.replayState.put(observer, l);
        } else {
            throw new IllegalStateException("failed to find lastEmittedLink for: " + observer);
        }
    }

    private static <T> int replayObserverFromIndex(History<T> history, Integer l, SubjectObserver<? super T> observer) {
        while (l < history.index.get()) {
            observer.onNext(history.list.get(l));
            l++;
        }
        if (history.terminalValue.get() != null) {
            history.terminalValue.get().accept(observer);
        }

        return l;
    }

    /**
     * NOT thread-safe for multi-writer. Assumes single-writer.
     * Is thread-safe for multi-reader.
     * 
     * @param <T>
     */
    private static class History<T> {
        private final AtomicInteger index;
        private final ArrayList<T> list;
        private final AtomicReference<Notification<T>> terminalValue;
<<<<<<< HEAD
        private final int capacity;
        public History(int capacity) {
             this.capacity = capacity;
             index = new AtomicInteger(0);
             list = this.capacity == ReplaySubjectUnlimitedCapacity ? new ArrayList<T>(16) : new ArrayList<T>(capacity);
             terminalValue = new AtomicReference<Notification<T>>();
=======

        public History(int initialCapacity) {
            index = new AtomicInteger(0);
            list = new ArrayList<T>(initialCapacity);
            terminalValue = new AtomicReference<Notification<T>>();
>>>>>>> 10f172d3
        }

        public boolean next(T n) {
            if (terminalValue.get() == null) {
                list.add(n);
                trim();
                return true;
            } else {
                return false;
            }
        }

        private void trim() {
            if (this.capacity != ReplaySubjectUnlimitedCapacity && list.size() > this.capacity ) {
                List<T> toRemove = list.subList(0, list.size() - this.capacity);
                list.removeAll(toRemove);
            }

            index.set(list.size());
        }

        public void complete(Notification<T> n) {
            terminalValue.set(n);
        }
    }

}<|MERGE_RESOLUTION|>--- conflicted
+++ resolved
@@ -15,17 +15,14 @@
  */
 package rx.subjects;
 
-import rx.Notification;
+import rx.*;
 import rx.Observer;
-import rx.subjects.SubjectSubscriptionManager.SubjectObserver;
-import rx.util.functions.Action1;
-
-import java.util.ArrayList;
-import java.util.Collection;
-import java.util.List;
-import java.util.concurrent.ConcurrentHashMap;
-import java.util.concurrent.atomic.AtomicInteger;
-import java.util.concurrent.atomic.AtomicReference;
+import rx.subjects.SubjectSubscriptionManager.*;
+import rx.util.functions.*;
+
+import java.util.*;
+import java.util.concurrent.*;
+import java.util.concurrent.atomic.*;
 
 /**
  * Subject that retains events (unlimited or with given replay capacity) and will replay them to an {@link Observer} that subscribes.
@@ -61,16 +58,12 @@
         return create(ReplaySubjectUnlimitedCapacity);
     }
 
-<<<<<<< HEAD
     /**
      * @param capacity Maximum element count of the replay buffer
      * @param <T>
      * @return a new replay subject with the given capacity.
      */
     public static <T> ReplaySubject<T> create(int capacity) {
-=======
-    public static <T> ReplaySubject<T> create(int initialCapacity) {
->>>>>>> 10f172d3
         final SubjectSubscriptionManager<T> subscriptionManager = new SubjectSubscriptionManager<T>();
         final ReplayState<T> state = new ReplayState<T>(capacity);
 
@@ -113,14 +106,8 @@
         final History<T> history;
         // each Observer is tracked here for what events they have received
         final ConcurrentHashMap<Observer<? super T>, Integer> replayState;
-<<<<<<< HEAD
         public ReplayState(int capacity) {
             history = new History<T>(capacity);
-=======
-
-        public ReplayState(int initialCapacity) {
-            history = new History<T>(initialCapacity);
->>>>>>> 10f172d3
             replayState = new ConcurrentHashMap<Observer<? super T>, Integer>();
         }
     }
@@ -229,20 +216,12 @@
         private final AtomicInteger index;
         private final ArrayList<T> list;
         private final AtomicReference<Notification<T>> terminalValue;
-<<<<<<< HEAD
         private final int capacity;
         public History(int capacity) {
-             this.capacity = capacity;
-             index = new AtomicInteger(0);
-             list = this.capacity == ReplaySubjectUnlimitedCapacity ? new ArrayList<T>(16) : new ArrayList<T>(capacity);
-             terminalValue = new AtomicReference<Notification<T>>();
-=======
-
-        public History(int initialCapacity) {
+            this.capacity = capacity;
             index = new AtomicInteger(0);
-            list = new ArrayList<T>(initialCapacity);
+            list = this.capacity == ReplaySubjectUnlimitedCapacity ? new ArrayList<T>(16) : new ArrayList<T>(capacity);
             terminalValue = new AtomicReference<Notification<T>>();
->>>>>>> 10f172d3
         }
 
         public boolean next(T n) {
