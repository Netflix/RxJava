/**
 * Copyright 2013 Netflix, Inc.
 * 
 * Licensed under the Apache License, Version 2.0 (the "License");
 * you may not use this file except in compliance with the License.
 * You may obtain a copy of the License at
 * 
 * http://www.apache.org/licenses/LICENSE-2.0
 * 
 * Unless required by applicable law or agreed to in writing, software
 * distributed under the License is distributed on an "AS IS" BASIS,
 * WITHOUT WARRANTIES OR CONDITIONS OF ANY KIND, either express or implied.
 * See the License for the specific language governing permissions and
 * limitations under the License.
 */
package rx.plugins;

import rx.Observer;

/**
 * Abstract class for defining error handling logic in addition to the normal {@link Observer#onError(Throwable)} behavior.
 * <p>
 * For example, all Exceptions can be logged using this handler even if {@link Observer#onError(Throwable)} is ignored or
 * not provided when an {@link rx.IObservable} is subscribed to.
 * <p>
 * See {@link RxJavaPlugins} or the RxJava GitHub Wiki for information on configuring plugins: <a
 * href="https://github.com/Netflix/RxJava/wiki/Plugins">https://github.com/Netflix/RxJava/wiki/Plugins</a>.
 */
public abstract class RxJavaErrorHandler {

    /**
<<<<<<< HEAD
     * Receives all Exceptions from an {@link rx.IObservable} passed to {@link Observer#onError(Throwable)}.
=======
     * Receives all Exceptions from an {@link Observable} passed to {@link Observer#onError(Throwable)}.
     * <p>
     * This should NEVER throw an Exception. Make sure to try/catch(Throwable) all code inside this method implementation.
>>>>>>> 0b1b6e7a
     * 
     * @param e
     *            Exception
     */
    public void handleError(Throwable e) {
        // do nothing by default
    }

}<|MERGE_RESOLUTION|>--- conflicted
+++ resolved
@@ -29,13 +29,9 @@
 public abstract class RxJavaErrorHandler {
 
     /**
-<<<<<<< HEAD
      * Receives all Exceptions from an {@link rx.IObservable} passed to {@link Observer#onError(Throwable)}.
-=======
-     * Receives all Exceptions from an {@link Observable} passed to {@link Observer#onError(Throwable)}.
      * <p>
      * This should NEVER throw an Exception. Make sure to try/catch(Throwable) all code inside this method implementation.
->>>>>>> 0b1b6e7a
      * 
      * @param e
      *            Exception
