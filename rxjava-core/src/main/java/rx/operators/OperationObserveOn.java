--- conflicted
+++ resolved
@@ -79,16 +79,12 @@
                 this.observer = observer;
             }
 
-<<<<<<< HEAD
-            s.add(Observable.from(source).materialize().subscribe(new Action1<Notification<? extends T>>() {
-=======
             public Subscription init() {
-                compositeSubscription.add(source.materialize().subscribe(new SourceObserver()));
+                compositeSubscription.add(Observable.from(source).materialize().subscribe(new SourceObserver()));
                 return compositeSubscription;
             }
 
             private class SourceObserver implements Action1<Notification<? extends T>> {
->>>>>>> caeaf58d
 
                 @Override
                 public void call(Notification<? extends T> e) {
