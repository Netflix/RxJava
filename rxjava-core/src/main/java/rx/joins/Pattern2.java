<<<<<<< HEAD
/**
 * Copyright 2013 Netflix, Inc.
 *
 * Licensed under the Apache License, Version 2.0 (the "License"); you may not
 * use this file except in compliance with the License. You may obtain a copy of
 * the License at
 *
 * http://www.apache.org/licenses/LICENSE-2.0
 *
 * Unless required by applicable law or agreed to in writing, software
 * distributed under the License is distributed on an "AS IS" BASIS, WITHOUT
 * WARRANTIES OR CONDITIONS OF ANY KIND, either express or implied. See the
 * License for the specific language governing permissions and limitations under
 * the License.
 */
package rx.joins;

import rx.IObservable;
import rx.Observable;
import rx.util.functions.Func2;

/**
 * Represents a join pattern over observable sequences.
 */
public class Pattern2<T1, T2> implements Pattern {
    private final Observable<T1> first;
    private final Observable<T2> second;

    public Pattern2(IObservable<T1> first, IObservable<T2> second) {
        this.first = Observable.from(first);
        this.second = Observable.from(second);
    }

    /* XXX: Would be better to return IObservable, and let the caller call
     * Observable.from(IObservable) if they care, but keep Observable for
     * the sake of backwards compatibility.
     */
    public Observable<T1> first() {
        return first;
    }

    /* XXX: Would be better to return IObservable, and let the caller call
     * Observable.from(IObservable) if they care, but keep Observable for
     * the sake of backwards compatibility.
     */
    public Observable<T2> second() {
        return second;
    }
    /**
     * Creates a pattern that matches when all three observable sequences have an available element.
     * @param other Observable sequence to match with the two previous sequences.
     * @return Pattern object that matches when all observable sequences have an available element.
     */
    public <T3> Pattern3<T1, T2, T3> and(IObservable<T3> other) {
        if (other == null) {
            throw new NullPointerException();
        }
        return new Pattern3<T1, T2, T3>(first, second, other);
    }
    public <R> Plan0<R> then(Func2<T1, T2, R> selector) {
        if (selector == null) {
            throw new NullPointerException();
        }
        return new Plan2<T1, T2, R>(this, selector);
    }
}
=======
/**
 * Copyright 2013 Netflix, Inc.
 *
 * Licensed under the Apache License, Version 2.0 (the "License"); you may not
 * use this file except in compliance with the License. You may obtain a copy of
 * the License at
 *
 * http://www.apache.org/licenses/LICENSE-2.0
 *
 * Unless required by applicable law or agreed to in writing, software
 * distributed under the License is distributed on an "AS IS" BASIS, WITHOUT
 * WARRANTIES OR CONDITIONS OF ANY KIND, either express or implied. See the
 * License for the specific language governing permissions and limitations under
 * the License.
 */
package rx.joins;

import rx.Observable;
import rx.util.functions.Func2;

/**
 * Represents a join pattern over observable sequences.
 */
public class Pattern2<T1, T2> implements Pattern {
    private final Observable<T1> first;
    private final Observable<T2> second;
    public Pattern2(Observable<T1> first, Observable<T2> second) {
        this.first = first;
        this.second = second;
    }
    public Observable<T1> first() {
        return first;
    }
    public Observable<T2> second() {
        return second;
    }
    /**
     * Creates a pattern that matches when all three observable sequences have an available element.
     * @param other Observable sequence to match with the two previous sequences.
     * @return Pattern object that matches when all observable sequences have an available element.
     */
    public <T3> Pattern3<T1, T2, T3> and(Observable<T3> other) {
        if (other == null) {
            throw new NullPointerException();
        }
        return new Pattern3<T1, T2, T3>(first, second, other);
    }
    public <R> Plan0<R> then(Func2<T1, T2, R> selector) {
        if (selector == null) {
            throw new NullPointerException();
        }
        return new Plan2<T1, T2, R>(this, selector);
    }
}
>>>>>>> caeaf58d
<|MERGE_RESOLUTION|>--- conflicted
+++ resolved
@@ -1,4 +1,3 @@
-<<<<<<< HEAD
 /**
  * Copyright 2013 Netflix, Inc.
  *
@@ -64,60 +63,4 @@
         }
         return new Plan2<T1, T2, R>(this, selector);
     }
-}
-=======
-/**
- * Copyright 2013 Netflix, Inc.
- *
- * Licensed under the Apache License, Version 2.0 (the "License"); you may not
- * use this file except in compliance with the License. You may obtain a copy of
- * the License at
- *
- * http://www.apache.org/licenses/LICENSE-2.0
- *
- * Unless required by applicable law or agreed to in writing, software
- * distributed under the License is distributed on an "AS IS" BASIS, WITHOUT
- * WARRANTIES OR CONDITIONS OF ANY KIND, either express or implied. See the
- * License for the specific language governing permissions and limitations under
- * the License.
- */
-package rx.joins;
-
-import rx.Observable;
-import rx.util.functions.Func2;
-
-/**
- * Represents a join pattern over observable sequences.
- */
-public class Pattern2<T1, T2> implements Pattern {
-    private final Observable<T1> first;
-    private final Observable<T2> second;
-    public Pattern2(Observable<T1> first, Observable<T2> second) {
-        this.first = first;
-        this.second = second;
-    }
-    public Observable<T1> first() {
-        return first;
-    }
-    public Observable<T2> second() {
-        return second;
-    }
-    /**
-     * Creates a pattern that matches when all three observable sequences have an available element.
-     * @param other Observable sequence to match with the two previous sequences.
-     * @return Pattern object that matches when all observable sequences have an available element.
-     */
-    public <T3> Pattern3<T1, T2, T3> and(Observable<T3> other) {
-        if (other == null) {
-            throw new NullPointerException();
-        }
-        return new Pattern3<T1, T2, T3>(first, second, other);
-    }
-    public <R> Plan0<R> then(Func2<T1, T2, R> selector) {
-        if (selector == null) {
-            throw new NullPointerException();
-        }
-        return new Plan2<T1, T2, R>(this, selector);
-    }
-}
->>>>>>> caeaf58d
+}