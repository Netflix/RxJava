--- conflicted
+++ resolved
@@ -1,4 +1,3 @@
-<<<<<<< HEAD
 /**
  * Copyright 2013 Netflix, Inc.
  *
@@ -50,51 +49,4 @@
         }
         return new Plan1<T1, R>(this, selector);
     }
-}
-=======
-/**
- * Copyright 2013 Netflix, Inc.
- *
- * Licensed under the Apache License, Version 2.0 (the "License"); you may not
- * use this file except in compliance with the License. You may obtain a copy of
- * the License at
- *
- * http://www.apache.org/licenses/LICENSE-2.0
- *
- * Unless required by applicable law or agreed to in writing, software
- * distributed under the License is distributed on an "AS IS" BASIS, WITHOUT
- * WARRANTIES OR CONDITIONS OF ANY KIND, either express or implied. See the
- * License for the specific language governing permissions and limitations under
- * the License.
- */
-package rx.joins;
-
-import rx.Observable;
-import rx.util.functions.Func1;
-
-/**
- * Represents a join pattern over one observable sequence.
- */
-public class Pattern1<T1> implements Pattern {
-    private final Observable<T1> first;
-    public Pattern1(Observable<T1> first) {
-        this.first = first;
-    }
-    public Observable<T1> first() {
-        return first;
-    }
-    /**
-     * Matches when all observable sequences have an available 
-     * element and projects the elements by invoking the selector function.
-     * @param selector the function that will be invoked for elements in the source sequences.
-     * @return 
-     * @throws NullPointerException if selector is null
-     */
-    public <R> Plan0<R> then(Func1<T1, R> selector) {
-        if (selector == null) {
-            throw new NullPointerException();
-        }
-        return new Plan1<T1, R>(this, selector);
-    }
-}
->>>>>>> caeaf58d
+}